use clap::Parser;
use coitrees::{Interval, IntervalTree};
use impg::impg::{AdjustedInterval, CigarOp, Impg};
use impg::paf::{PartialPafRecord, Strand};
use impg::partition::{parse_target_range, partition_alignments};
use impg::seqidx::SequenceIndex;
use impg::sequence_index::{SequenceIndex as SeqIndexTrait, UnifiedSequenceIndex};
use log::{debug, error, info, warn};
use noodles::bgzf;
use rayon::prelude::*;
use rayon::ThreadPoolBuilder;
use rustc_hash::FxHashMap;
use std::collections::hash_map::DefaultHasher;
use std::fs::File;
use std::hash::{Hash, Hasher};
use std::io::{self, BufRead, BufReader, BufWriter};

use std::num::NonZeroUsize;
use std::sync::atomic::{AtomicUsize, Ordering};
use std::sync::{Arc, Mutex};

/// Common options shared between all commands
#[derive(Parser, Debug)]
struct CommonOpts {
    /// Path to the PAF files.
    #[clap(short = 'p', long, value_parser, required = false, num_args = 1.., conflicts_with = "paf_list")]
    paf_files: Vec<String>,

    /// Path to a text file containing paths to PAF files (one per line).
    #[clap(long, value_parser, required = false, conflicts_with = "paf_files")]
    paf_list: Option<String>,

    /// Path to the IMPG index file.
    #[clap(short = 'i', long, value_parser)]
    index: Option<String>,

    /// Force the regeneration of the index, even if it already exists.
    #[clap(short = 'f', long, action)]
    force_reindex: bool,

    /// Number of threads for parallel processing.
    #[clap(short = 't', long, value_parser, default_value_t = NonZeroUsize::new(4).unwrap())]
    threads: NonZeroUsize,

    /// Verbosity level (0 = error, 1 = info, 2 = debug)
    #[clap(short, long, default_value = "0")]
    verbose: u8,
}

/// Common sequence and POA scoring options
#[derive(Parser, Debug)]
struct GfaMafFastaOpts {
    /// List of sequence file paths (FASTA or AGC) (required for 'gfa', 'maf', and 'fasta')
    #[cfg(feature = "agc")]
    #[clap(long, value_parser, num_args = 1.., value_delimiter = ' ', conflicts_with_all = &["sequence_list"])]
    sequence_files: Option<Vec<String>>,

    /// List of sequence file paths (FASTA) (required for 'gfa', 'maf', and 'fasta')
    #[cfg(not(feature = "agc"))]
    #[clap(long, value_parser, num_args = 1.., value_delimiter = ' ', conflicts_with_all = &["sequence_list"])]
    sequence_files: Option<Vec<String>>,

    /// Path to a text file containing paths to sequence files (FASTA or AGC) (required for 'gfa', 'maf', and 'fasta')
    #[cfg(feature = "agc")]
    #[clap(long, value_parser, conflicts_with_all = &["sequence_files"])]
    sequence_list: Option<String>,

    /// Path to a text file containing paths to sequence files (FASTA) (required for 'gfa', 'maf', and 'fasta')
    #[cfg(not(feature = "agc"))]
    #[clap(long, value_parser, conflicts_with_all = &["sequence_files"])]
    sequence_list: Option<String>,

    /// POA alignment scores as match,mismatch,gap_open1,gap_extend1,gap_open2,gap_extend2 (for 'gfa' and 'maf')
    #[clap(long, value_parser, default_value = "1,4,6,2,26,1")]
    poa_scoring: String,

    /// Reverse complement reverse strand sequences (for 'fasta' output)
    #[clap(long, action)]
    reverse_complement: bool,

    /// Force processing of large regions (>10kbp) with maf/gfa output formats
    #[clap(long, action)]
    force_large_region: bool,
}

impl GfaMafFastaOpts {
    /// Resolve sequence files from either --sequence-files or --sequence-list
    fn resolve_sequence_files(self) -> io::Result<Vec<String>> {
        match (self.sequence_files, self.sequence_list) {
            // Handle --sequence-files option - no clone needed!
            (Some(files), None) => Ok(files),
            // Handle --sequence-list option
            (None, Some(list_file)) => {
                let content = std::fs::read_to_string(&list_file).map_err(|e| {
                    io::Error::new(
                        io::ErrorKind::NotFound,
                        format!("Failed to read sequence list file '{list_file}': {e}"),
                    )
                })?;

                Ok(content
                    .lines()
                    .filter(|line| !line.trim().is_empty() && !line.trim().starts_with('#'))
                    .map(|line| line.trim().to_string())
                    .collect())
            }
            (None, None) => Ok(Vec::new()),
            (Some(_), Some(_)) => Err(io::Error::new(
                io::ErrorKind::InvalidInput,
                "Cannot specify both --sequence-files and --sequence-list",
            )),
        }
    }

    /// Parse POA scoring parameters
    fn parse_poa_scoring(&self) -> io::Result<(u8, u8, u8, u8, u8, u8)> {
        let parts: Vec<&str> = self.poa_scoring.split(',').collect();
        if parts.len() != 6 {
            return Err(io::Error::new(
                io::ErrorKind::InvalidInput,
                "POA scoring format should be 'match,mismatch,gap_open1,gap_extend1,gap_open2,gap_extend2'",
            ));
        }

        let parse_u8 = |s: &str, name: &str| {
            s.parse::<u8>().map_err(|_| {
                io::Error::new(
                    io::ErrorKind::InvalidInput,
                    format!("Invalid {name} value"),
                )
            })
        };

        Ok((
            parse_u8(parts[0], "match score")?,
            parse_u8(parts[1], "mismatch cost")?,
            parse_u8(parts[2], "gap opening 1 cost")?,
            parse_u8(parts[3], "gap extension 1 cost")?,
            parse_u8(parts[4], "gap opening 2 cost")?,
            parse_u8(parts[5], "gap extension 2 cost")?,
        ))
    }

    /// Build sequence index if files are provided
    fn build_sequence_index(self) -> io::Result<Option<UnifiedSequenceIndex>> {
        let seq_files = self.resolve_sequence_files()?;

        if seq_files.is_empty() {
            Ok(None)
        } else {
            match UnifiedSequenceIndex::from_files(&seq_files) {
                Ok(index) => {
                    let (file_type, num_files) = match &index {
                        UnifiedSequenceIndex::Fasta(fasta_index) => {
                            ("FASTA", fasta_index.fasta_paths.len())
                        }
                        #[cfg(feature = "agc")]
                        UnifiedSequenceIndex::Agc(agc_index) => ("AGC", agc_index.agc_paths.len()),
                    };
                    info!("Built {file_type} index for {num_files} files");
                    Ok(Some(index))
                }
                Err(e) => {
                    error!("Failed to build sequence index: {e}");
                    Err(e)
                }
            }
        }
    }

    /// Helper to validate and setup POA/sequence resources for a given output format
    fn setup_poa_and_tracepoints_sequence_resources(
        self,
        output_format: &str,
        paf_files: &[String],
    ) -> io::Result<(
        Option<UnifiedSequenceIndex>,
        Option<(u8, u8, u8, u8, u8, u8)>,
    )> {
        let needs_sequence = matches!(output_format, "gfa" | "maf" | "fasta");
        let needs_poa = matches!(output_format, "gfa" | "maf");

        // Check for tp:Z: field in PAF files
        let has_tracepoints = self.check_for_tracepoints(paf_files)?;

        // If tp:Z: field is present, sequence_index and poa_scorings are required
        let (needs_sequence, needs_poa) = if has_tracepoints {
            (true, true)
        } else {
            (needs_sequence, needs_poa)
        };

        let scoring_params = if needs_poa {
            Some(self.parse_poa_scoring()?)
        } else {
            None
        };

        let sequence_index = if needs_sequence {
            let index = self.build_sequence_index()?;
            if index.is_none() {
                #[cfg(feature = "agc")]
                let file_types = "FASTA/AGC";
                #[cfg(not(feature = "agc"))]
<<<<<<< HEAD
                let file_types = "FASTA";

                let msg = if has_tracepoints {
                    // tp:Z: detected
                    format!(
                        "Sequence data ({file_types}) is required for tracepoints conversion. Use --sequence-files or --sequence-list"
                    )
                } else {
                    // Only output format requires sequence files
                    format!(
                        "Sequence data ({file_types}) is required for '{output_format}' output format. Use --sequence-files or --sequence-list"
                    )
                };
=======
                let msg = format!("Sequence files (FASTA) are required for '{}' output format. Use --sequence-files or --sequence-list", output_format);
>>>>>>> 34eaa150

                return Err(io::Error::new(io::ErrorKind::InvalidInput, msg));
            }
            index
        } else {
            None
        };

        Ok((sequence_index, scoring_params))
    }

    /// Check if any PAF files contain tp:Z: field by reading first few rows
    fn check_for_tracepoints(&self, paf_files: &[String]) -> io::Result<bool> {
        use noodles::bgzf;
        use std::fs::File;
        use std::io::{BufRead, BufReader};

        const MAX_ROWS_TO_CHECK: usize = 10;

        for paf_file in paf_files {
            let file = File::open(paf_file)?;
            let reader: Box<dyn io::Read> = if [".gz", ".bgz"].iter().any(|e| paf_file.ends_with(e))
            {
                Box::new(bgzf::io::Reader::new(file))
            } else {
                Box::new(file)
            };
            let reader = BufReader::new(reader);

            let mut rows_checked = 0;
            for line in reader.lines() {
                let line = line?;

                // Skip empty lines and comments
                if line.trim().is_empty() || line.trim().starts_with('#') {
                    continue;
                }

                // Check if this line contains tp:Z: field
                if line.contains("tp:Z:") {
                    return Ok(true);
                }

                rows_checked += 1;
                if rows_checked >= MAX_ROWS_TO_CHECK {
                    break;
                }
            }
        }

        Ok(false)
    }
}

/// Common query and filtering options
#[derive(Parser, Debug, Clone)]
struct QueryOpts {
    /// Target range in the format `seq_name:start-end`
    #[clap(short = 'r', long, value_parser, conflicts_with = "target_bed")]
    target_range: Option<String>,

    /// Path to the BED file containing target regions
    #[clap(short = 'b', long, value_parser, conflicts_with = "target_range")]
    target_bed: Option<String>,

    /// Maximum distance between regions to merge
    #[clap(
        short = 'd',
        long,
        value_parser,
        conflicts_with = "no_merge",
        default_value_t = 0
    )]
    merge_distance: i32,

    /// Disable merging for all output formats
    #[clap(long, action, conflicts_with = "merge_distance")]
    no_merge: bool,

    /// Minimum gap-compressed identity threshold (0.0-1.0)
    #[clap(long, value_parser)]
    min_identity: Option<f64>,

    /// Enable transitive queries (with Breadth-First Search)
    #[clap(short = 'x', long, action, conflicts_with = "transitive_dfs")]
    transitive: bool,

    /// Enable transitive queries with Depth-First Search (slower, but returns fewer overlapping results)
    #[clap(long, action, conflicts_with = "transitive")]
    transitive_dfs: bool,

    /// Maximum recursion depth for transitive overlaps (0 for no limit)
    #[clap(short = 'm', long, value_parser, default_value_t = 0)]
    max_depth: u16,

    /// Minimum region size to consider for transitive queries
    #[clap(short = 'l', long, value_parser, default_value_t = 0)]
    min_transitive_len: i32,

    /// Minimum distance between transitive ranges to consider on the same sequence
    #[clap(long, value_parser, default_value_t = 0)]
    min_distance_between_ranges: i32,
}

impl QueryOpts {
    /// Get effective merge distance (-1 if merging is disabled)
    fn effective_merge_distance(&self) -> i32 {
        if self.no_merge {
            -1
        } else {
            self.merge_distance
        }
    }
}

/// Command-line tool for querying overlaps in PAF files.
#[derive(Parser, Debug)]
#[command(author, version, about, disable_help_subcommand = true)]
enum Args {
    /// Create an IMPG index
    Index {
        #[clap(flatten)]
        common: CommonOpts,
    },
    /// Partition the alignment
    Partition {
        #[clap(flatten)]
        common: CommonOpts,

        /// Window size for partitioning
        #[clap(short = 'w', long, value_parser)]
        window_size: usize,

        /// Output format: 'bed', 'gfa' (v1.0), 'maf', or 'fasta' ('gfa', 'maf', and 'fasta' require --sequence-files or --sequence-list)
        #[clap(short = 'o', long, value_parser, default_value = "bed")]
        output_format: String,

        /// Output folder for partition files (default: current directory)
        #[clap(long, value_parser)]
        output_folder: Option<String>,

        #[clap(flatten)]
        gfa_maf_fasta: GfaMafFastaOpts,

        /// Maximum distance between regions to merge
        #[clap(short = 'd', long, value_parser, default_value_t = 100000)]
        merge_distance: i32,

        /// Minimum gap-compressed identity threshold (0.0-1.0)
        #[clap(long, value_parser)]
        min_identity: Option<f64>,

        /// Enable transitive queries with Depth-First Search (slower, but returns fewer overlapping results)
        #[clap(long, action)]
        transitive_dfs: bool,

        /// Maximum recursion depth for transitive overlaps (0 for no limit)
        #[clap(short = 'm', long, value_parser, default_value_t = 2)]
        max_depth: u16,

        /// Minimum region size to consider for transitive queries
        #[clap(short = 'l', long, value_parser, default_value_t = 10)]
        min_transitive_len: i32,

        /// Minimum distance between transitive ranges to consider on the same sequence
        #[clap(long, value_parser, default_value_t = 10)]
        min_distance_between_ranges: i32,

        /// Path to the file with sequence names to start with (one per line)
        #[clap(long, value_parser)]
        starting_sequences_file: Option<String>,

        #[clap(
            long,
            value_parser,
            default_value = "longest",
            help = "Selection mode for next sequence:\n\
                - \"longest\": sequence with longest single missing region\n\
                - \"total\": sequence with highest total missing regions\n\
                - \"sample[,separator]\": sample with highest total missing regions\n\
                - \"haplotype[,separator]\": haplotype highest total missing regions\n\
                The sample/haplotype modes assume PanSN naming; '#' is the default separator."
        )]
        selection_mode: String,

        /// Minimum region size for missing regions
        #[clap(long, value_parser, default_value_t = 3000)]
        min_missing_size: i32,

        /// Minimum distance from sequence start/end - closer regions will be extended to the boundaries
        #[clap(long, value_parser, default_value_t = 3000)]
        min_boundary_distance: i32,
    },
    /// Query overlaps in the alignment
    Query {
        #[clap(flatten)]
        common: CommonOpts,

        #[clap(flatten)]
        query: QueryOpts,

        /// Output format: 'auto' ('bed' for -r, 'bedpe' for -b), 'bed', 'bedpe', 'paf', 'gfa' (v1.0), 'maf', or 'fasta' ('gfa', 'maf', and 'fasta' require --sequence-files or --sequence-list)
        #[clap(short = 'o', long, value_parser, default_value = "auto")]
        output_format: String,

        #[clap(flatten)]
        gfa_maf_fasta: GfaMafFastaOpts,
    },
    /// Compute pairwise similarity between sequences in a region
    Similarity {
        #[clap(flatten)]
        common: CommonOpts,

        #[clap(flatten)]
        query: QueryOpts,

        #[clap(flatten)]
        gfa_maf_fasta: GfaMafFastaOpts,

        /// Output distances instead of similarities
        #[clap(long, action)]
        distances: bool,

        /// Emit entries for all pairs of groups, including those with zero intersection
        #[clap(short = 'a', long, action, default_value_t = false)]
        all: bool,

        /// The part of each path name before this delimiter is a group identifier
        #[clap(long, value_parser)]
        delim: Option<char>,

        /// Consider the N-th occurrence of the delimiter (1-indexed, default: 1)
        #[clap(long, value_parser, default_value_t = 1)]
        delim_pos: u16,

        /// Perform PCA/MDS dimensionality reduction on the distance matrix
        #[clap(long, action)]
        pca: bool,

        /// Number of PCA components to output (default: 2)
        #[clap(long, value_parser, requires = "pca", default_value_t = 2)]
        pca_components: usize,

        /// Number of previous regions to use for adaptive polarization (0 to disable)
        #[clap(
            long,
            value_parser,
            requires = "pca",
            conflicts_with = "polarize_guide_samples",
            default_value_t = 3
        )]
        polarize_n_prev: usize,

        /// Comma-separated names of the samples to use for adaptive polarization
        #[clap(
            long,
            value_parser,
            conflicts_with = "polarize_n_prev",
            value_delimiter = ','
        )]
        polarize_guide_samples: Option<Vec<String>>,

        /// Similarity measure to use for PCA distance matrix ("jaccard", "cosine", or "dice")
        #[clap(long, value_parser, requires = "pca", default_value = "jaccard")]
        pca_measure: String,
    },
    /// Print alignment statistics
    Stats {
        #[clap(flatten)]
        common: CommonOpts,
    },
}

fn main() -> io::Result<()> {
    let args = Args::parse();

    match args {
        Args::Index { common } => {
            let _ = initialize_impg(&common)?;

            info!("Index created successfully");
        }
        Args::Partition {
            common,
            window_size,
            output_format,
            output_folder,
            gfa_maf_fasta,
            merge_distance,
            min_identity,
            transitive_dfs,
            max_depth,
            min_transitive_len,
            min_distance_between_ranges,
            starting_sequences_file,
            selection_mode,
            min_missing_size,
            min_boundary_distance,
        } => {
            validate_selection_mode(&selection_mode)?;
            validate_output_format(&output_format, &["bed", "gfa", "maf", "fasta"])?;

            validate_region_size(
                0,
                window_size as i32,
                &output_format,
                merge_distance,
                gfa_maf_fasta.force_large_region,
            )?;

            // Extract reverse_complement before moving gfa_maf_fasta
            let reverse_complement = gfa_maf_fasta.reverse_complement;

            // Resolve PAF files for tracepoints check
            let paf_files = resolve_paf_files(&common)?;

            // Setup POA/sequence resources
            let (sequence_index, scoring_params) = gfa_maf_fasta
                .setup_poa_and_tracepoints_sequence_resources(&output_format, &paf_files)?;

            let impg = initialize_impg(&common)?;

            partition_alignments(
                &impg,
                window_size,
                starting_sequences_file.as_deref(),
                &selection_mode,
                merge_distance,
                min_identity,
                min_missing_size,
                min_boundary_distance,
                transitive_dfs,
                max_depth,
                min_transitive_len,
                min_distance_between_ranges,
                &output_format,
                output_folder.as_deref(),
                sequence_index.as_ref(),
                scoring_params,
                reverse_complement,
                common.verbose > 1,
            )?;
        }
        Args::Query {
            common,
            query,
            output_format,
            gfa_maf_fasta,
        } => {
            validate_output_format(
                &output_format,
                &["auto", "bed", "bedpe", "paf", "gfa", "maf", "fasta"],
            )?;

            let impg = initialize_impg(&common)?;

            // Parse and validate all target ranges, tracking which parameter was used
            let (target_ranges, from_range_param) =
                if let Some(target_range_str) = &query.target_range {
                    let (target_name, target_range, name) = parse_target_range(target_range_str)?;
                    // Validate sequence exists and range is within bounds
                    validate_sequence_range(
                        &target_name,
                        target_range.0,
                        target_range.1,
                        &impg.seq_index,
                    )?;
                    validate_region_size(
                        target_range.0,
                        target_range.1,
                        &output_format,
                        query.effective_merge_distance(),
                        gfa_maf_fasta.force_large_region,
                    )?;
                    (vec![(target_name, target_range, name)], true)
                } else if let Some(target_bed) = &query.target_bed {
                    let targets = impg::partition::parse_bed_file(target_bed)?;
                    // Validate all entries in the BED file
                    for (seq_name, (start, end), _) in &targets {
                        validate_sequence_range(seq_name, *start, *end, &impg.seq_index)?;
                        validate_region_size(
                            *start,
                            *end,
                            &output_format,
                            query.effective_merge_distance(),
                            gfa_maf_fasta.force_large_region,
                        )?;
                    }
                    (targets, false)
                } else {
                    return Err(io::Error::new(
                        io::ErrorKind::InvalidInput,
                        "Either --target-range or --target-bed must be provided",
                    ));
                };

            // Resolve output format based on 'auto' and parameter used
            let resolved_output_format = if output_format == "auto" {
                if from_range_param {
                    "bed"
                } else {
                    "bedpe"
                }
            } else {
                output_format.as_str()
            };

            // Extract reverse_complement before moving gfa_maf_fasta
            let reverse_complement = gfa_maf_fasta.reverse_complement;

            // Resolve PAF files for tracepoints check
            let paf_files = resolve_paf_files(&common)?;

            // Setup POA/sequence resources
            let (sequence_index, scoring_params) = gfa_maf_fasta
                .setup_poa_and_tracepoints_sequence_resources(resolved_output_format, &paf_files)?;

            // Process all target ranges in a unified loop
            for (target_name, target_range, name) in target_ranges {
                let mut results = perform_query(
                    &impg,
                    &target_name,
                    target_range,
                    resolved_output_format == "paf" || resolved_output_format == "bedpe", // Store CIGAR for PAF/BEDPE output
                    query.min_identity,
                    query.transitive,
                    query.transitive_dfs,
                    query.max_depth,
                    query.min_transitive_len,
                    query.min_distance_between_ranges,
                    sequence_index.as_ref(),
                    scoring_params,
                )?;

                // Output results based on the resolved format
                match resolved_output_format {
                    "bed" => {
                        // BED format - include the first element
                        output_results_bed(
                            &impg,
                            &mut results,
                            Some(name),
                            query.effective_merge_distance(),
                        );
                    }
                    "bedpe" => {
                        // Skip the first element (the input range) for BEDPE output
                        results.remove(0);
                        output_results_bedpe(
                            &impg,
                            &mut results,
                            Some(name),
                            query.effective_merge_distance(),
                        );
                    }
                    "paf" => {
                        // Skip the first element (the input range) for PAF output
                        results.remove(0);
                        output_results_paf(
                            &impg,
                            &mut results,
                            Some(name),
                            query.effective_merge_distance(),
                        );
                    }
                    "gfa" => {
                        output_results_gfa(
                            &impg,
                            &mut results,
                            sequence_index.as_ref().unwrap(),
                            Some(name),
                            query.effective_merge_distance(),
                            scoring_params.unwrap(),
                        )?;
                    }
                    "maf" => {
                        output_results_maf(
                            &impg,
                            &mut results,
                            sequence_index.as_ref().unwrap(),
                            Some(name),
                            query.effective_merge_distance(),
                            scoring_params.unwrap(),
                        )?;
                    }
                    "fasta" => {
                        output_results_fasta(
                            &impg,
                            &mut results,
                            sequence_index.as_ref().unwrap(),
                            Some(name),
                            query.effective_merge_distance(),
                            reverse_complement,
                        )?;
                    }
                    _ => {
                        return Err(io::Error::new(
                            io::ErrorKind::InvalidInput,
                            format!("Invalid output format: {resolved_output_format}"),
                        ));
                    }
                }
            }
        }
        Args::Similarity {
            common,
            query,
            gfa_maf_fasta,
            distances,
            all,
            delim,
            delim_pos,
            pca,
            pca_components,
            pca_measure,
            polarize_n_prev,
            polarize_guide_samples,
        } => {
            // Validate delim_pos
            if delim_pos < 1 {
                return Err(io::Error::new(
                    io::ErrorKind::InvalidInput,
                    "--delim-pos must be greater than 0",
                ));
            }

            if pca {
                // Validate components
                if pca_components == 0 {
                    return Err(io::Error::new(
                        io::ErrorKind::InvalidInput,
                        "Number of components must be greater than 0",
                    ));
                }

                // Validate pca_measure
                if !["jaccard", "cosine", "dice"].contains(&pca_measure.as_str()) {
                    return Err(io::Error::new(
                        io::ErrorKind::InvalidInput,
                        format!(
                            "Invalid PCA similarity measure '{pca_measure}'. Must be one of: jaccard, cosine, dice"
                        ),
                    ));
                }
            }

            // Extract force_large_region before moving gfa_maf_fasta
            let force_large_region = gfa_maf_fasta.force_large_region;

            // Resolve PAF files for tracepoints check
            let paf_files = resolve_paf_files(&common)?;

            // Setup POA/sequence resources (always required for similarity)
            let (sequence_index, scoring_params) =
                gfa_maf_fasta.setup_poa_and_tracepoints_sequence_resources("gfa", &paf_files)?;
            let sequence_index = sequence_index.unwrap(); // Safe since "gfa" always requires sequence files
            let scoring_params = scoring_params.unwrap(); // Safe since "gfa" always requires POA
            let impg = initialize_impg(&common)?;

            // Validate target_range and target_bed before ANY expensive operations,
            let target_ranges = {
                let mut targets = Vec::new();

                if let Some(target_range_str) = &query.target_range {
                    let (target_name, target_range, name) = parse_target_range(target_range_str)?;
                    validate_sequence_range(
                        &target_name,
                        target_range.0,
                        target_range.1,
                        &impg.seq_index,
                    )?;
                    validate_region_size(
                        target_range.0,
                        target_range.1,
                        "gfa",
                        query.effective_merge_distance(),
                        force_large_region,
                    )?;
                    targets.push((target_name, target_range, name));
                }

                if let Some(target_bed) = &query.target_bed {
                    let bed_targets = impg::partition::parse_bed_file(target_bed)?;
                    for (target_name, target_range, name) in bed_targets {
                        validate_sequence_range(
                            &target_name,
                            target_range.0,
                            target_range.1,
                            &impg.seq_index,
                        )?;
                        validate_region_size(
                            target_range.0,
                            target_range.1,
                            "gfa",
                            query.effective_merge_distance(),
                            force_large_region,
                        )?;
                        targets.push((target_name, target_range, name));
                    }
                }

                targets
            };
            if target_ranges.is_empty() {
                return Err(io::Error::new(
                    io::ErrorKind::InvalidInput,
                    "Either --target-range or --target-bed must be provided",
                ));
            }

            info!("Parsed {} target ranges from BED file", target_ranges.len());

            // Query all regions serially (already parallelized internally)
            let mut all_query_data = Vec::new();
            for (target_name, target_range, _name) in target_ranges.into_iter() {
                let mut results = perform_query(
                    &impg,
                    &target_name,
                    target_range,
                    false, // Don't need CIGAR for similarity
                    query.min_identity,
                    query.transitive,
                    query.transitive_dfs,
                    query.max_depth,
                    query.min_transitive_len,
                    query.min_distance_between_ranges,
                    Some(&sequence_index),
                    Some(scoring_params),
                )?;

                // Merge intervals if needed
                merge_query_adjusted_intervals(
                    &mut results,
                    query.effective_merge_distance(),
                    true,
                );

                // Extract query intervals
                let query_intervals: Vec<Interval<u32>> = results
                    .iter()
                    .map(|(query_interval, _, _)| *query_interval)
                    .collect();

                let region = format!("{}:{}-{}", target_name, target_range.0, target_range.1);
                all_query_data.push((query_intervals, region));
            }

            // Process all regions in parallel
            impg::similarity::compute_and_output_similarities(
                &impg,
                all_query_data,
                &sequence_index,
                scoring_params,
                distances,
                all,
                delim,
                delim_pos,
                pca,
                pca_components,
                &pca_measure,
                polarize_n_prev,
                polarize_guide_samples.as_deref(),
            )?;
        }
        Args::Stats { common } => {
            let impg = initialize_impg(&common)?;

            print_stats(&impg);
        }
    }

    Ok(())
}

fn validate_selection_mode(mode: &str) -> io::Result<()> {
    match mode {
        "longest" | "total" => Ok(()),
        mode if mode == "sample" || mode == "haplotype" 
            || mode.starts_with("sample,") || mode.starts_with("haplotype,") => Ok(()),
        _ => Err(io::Error::new(
            io::ErrorKind::InvalidInput,
            "Invalid selection mode. Must be 'longest', 'total', 'sample[,sep]', or 'haplotype[,sep]'."
        ))
    }
}

fn validate_output_format(format: &str, valid_formats: &[&str]) -> io::Result<()> {
    if valid_formats.contains(&format) {
        Ok(())
    } else {
        Err(io::Error::new(
            io::ErrorKind::InvalidInput,
            format!(
                "Invalid output format '{}'. Must be one of: {}",
                format,
                valid_formats.join(", ")
            ),
        ))
    }
}

/// Validates that a sequence name exists in the index and the range is within bounds
fn validate_sequence_range(
    seq_name: &str,
    start: i32,
    end: i32,
    seq_index: &SequenceIndex,
) -> io::Result<()> {
    // Check if sequence exists in index
    let seq_id = seq_index.get_id(seq_name).ok_or_else(|| {
        io::Error::new(
            io::ErrorKind::NotFound,
            format!("Sequence '{seq_name}' not found in index"),
        )
    })?;

    // Get sequence length
    let seq_len = seq_index.get_len_from_id(seq_id).ok_or_else(|| {
        io::Error::new(
            io::ErrorKind::InvalidData,
            format!("Could not get length for sequence '{seq_name}'"),
        )
    })? as i32;

    // Validate range bounds
    if start < 0 {
        return Err(io::Error::new(
            io::ErrorKind::InvalidInput,
            format!("Start position {start} cannot be negative"),
        ));
    }

    if end < 0 {
        return Err(io::Error::new(
            io::ErrorKind::InvalidInput,
            format!("End position {end} cannot be negative"),
        ));
    }

    if start >= end {
        return Err(io::Error::new(
            io::ErrorKind::InvalidInput,
            format!(
                "Start position {start} must be less than end position {end}"
            ),
        ));
    }

    if end > seq_len {
        return Err(io::Error::new(
            io::ErrorKind::InvalidInput,
            format!(
                "End position {end} exceeds sequence length {seq_len} for sequence '{seq_name}'"
            ),
        ));
    }

    Ok(())
}

/// Validate region size
fn validate_region_size(
    start: i32,
    end: i32,
    output_format: &str,
    merge_distance: i32,
    force_large_region: bool,
) -> io::Result<()> {
    let region_size = (end - start).unsigned_abs() as u64;
    const SIZE_LIMIT: u64 = 10_000; // 10kbp limit
    const MERGE_DISTANCE_LIMIT: i32 = 1000; // 1k limit

    // Check if this is a maf/gfa output format that uses SPOA
    let uses_spoa = matches!(output_format, "maf" | "gfa");

<<<<<<< HEAD
    if uses_spoa && region_size > SIZE_LIMIT && !force_large_region {
        return Err(io::Error::new(
            io::ErrorKind::InvalidInput,
            format!(
                "Region size ({region_size} bp) exceeds 10kbp for '{output_format}' output format, which may require large time and memory. Use --force-large-region to proceed anyway."
            ),
        ));
=======
    if uses_spoa && !force_large_region {
        if region_size > SIZE_LIMIT {
            return Err(io::Error::new(
                io::ErrorKind::InvalidInput,
                format!(
                    "Region size ({} bp) exceeds 10kbp for '{}' output format, which may require large time and memory. Use --force-large-region to proceed anyway.",
                    region_size, output_format
                ),
            ));
        }

        if merge_distance > MERGE_DISTANCE_LIMIT {
            return Err(io::Error::new(
                io::ErrorKind::InvalidInput,
                format!(
                    "Merge distance ({} bp) exceeds 1kbp for '{}' output format, which may require large time and memory. Use --force-large-region to proceed anyway.",
                    merge_distance, output_format
                ),
            ));
        }
>>>>>>> 34eaa150
    }

    Ok(())
}

/// Initialize thread pool and load/generate index based on common options
fn initialize_impg(common: &CommonOpts) -> io::Result<Impg> {
    // Initialize logger based on verbosity
    env_logger::Builder::new()
        .filter_level(match common.verbose {
            0 => log::LevelFilter::Error,
            1 => log::LevelFilter::Info,
            _ => log::LevelFilter::Debug,
        })
        .init();

    // Configure thread pool
    ThreadPoolBuilder::new()
        .num_threads(common.threads.into())
        .build_global()
        .unwrap();

    // Resolve the list of PAF files
    let paf_files = resolve_paf_files(common)?;
    info!("Found {} PAF files", paf_files.len());

    // Load or generate index
    if common.force_reindex {
        generate_multi_index(&paf_files, common.threads, common.index.as_deref())
    } else {
        load_or_generate_multi_index(&paf_files, common.threads, common.index.as_deref())
    }
}

/// Resolve the list of PAF files from either --paf-files or --paf-list
fn resolve_paf_files(common: &CommonOpts) -> io::Result<Vec<String>> {
    let paf_files = if !common.paf_files.is_empty() {
        common.paf_files.clone()
    } else if let Some(paf_list_file) = &common.paf_list {
        // Read PAF files from the list file
        let file = File::open(paf_list_file)?;
        let reader = BufReader::new(file);
        let mut files = Vec::new();

        for line in reader.lines() {
            let line = line?;
            let trimmed = line.trim();
            if !trimmed.is_empty() && !trimmed.starts_with('#') {
                files.push(trimmed.to_string());
            }
        }

        if files.is_empty() {
            return Err(io::Error::new(
                io::ErrorKind::InvalidInput,
                format!("No valid PAF files found in list file: {paf_list_file}"),
            ));
        }

        files
    } else {
        // Neither paf_files nor paf_list provided
        return Err(io::Error::new(
            io::ErrorKind::InvalidInput,
            "Either --paf-files or --paf-list must be provided",
        ));
    };

    // Check if the number of PAF files exceeds u16::MAX
    if paf_files.len() > u16::MAX as usize {
        return Err(io::Error::new(
            io::ErrorKind::InvalidInput,
            format!(
                "Too many PAF files specified: {} (maximum allowed: {})",
                paf_files.len(),
                u16::MAX
            ),
        ));
    }

    Ok(paf_files)
}

fn load_or_generate_multi_index(
    paf_files: &[String],
    threads: NonZeroUsize,
    custom_index: Option<&str>,
) -> io::Result<Impg> {
    let index_file = get_combined_index_filename(paf_files, custom_index);
    if std::path::Path::new(&index_file).exists() {
        load_multi_index(paf_files, custom_index)
    } else {
        generate_multi_index(paf_files, threads, custom_index)
    }
}

fn load_multi_index(paf_files: &[String], custom_index: Option<&str>) -> io::Result<Impg> {
    let index_file = get_combined_index_filename(paf_files, custom_index);
    info!("Reading IMPG index from {index_file}");

    // Check if all PAF files are newer than the index
    let index_file_metadata = std::fs::metadata(&index_file)?;
    let index_file_ts = index_file_metadata.modified().ok();

    if let Some(index_ts) = index_file_ts {
        paf_files.par_iter().for_each(|paf_file| {
            if let Ok(paf_file_metadata) = std::fs::metadata(paf_file) {
                if let Ok(paf_file_ts) = paf_file_metadata.modified() {
                    if paf_file_ts > index_ts {
                        warn!(
                            "WARNING:\tPAF file {paf_file} has been modified since impg index creation."
                        );
                    }
                }
            }
        });
    }

    // Load from embedded format
    let file = File::open(&index_file)?;
    let reader = BufReader::new(file);

    Impg::load_from_file(reader, paf_files, index_file)
}

fn generate_multi_index(
    paf_files: &[String],
    threads: NonZeroUsize,
    custom_index: Option<&str>,
) -> io::Result<Impg> {
    let index_file = get_combined_index_filename(paf_files, custom_index);
    info!("No index found at {index_file}. Creating it now.");

    let num_paf_files = paf_files.len();
    // Thread-safe counter for tracking progress
    let files_processed = AtomicUsize::new(0);

    // Create a shared, thread-safe index
    let tmp_seq_index = Arc::new(Mutex::new(SequenceIndex::new()));

    // Process PAF files in parallel using Rayon
    let mut records_by_file: Vec<(Vec<PartialPafRecord>, String)> = (0..paf_files.len())
        .into_par_iter()
        .map(
            |file_index| -> io::Result<(Vec<PartialPafRecord>, String)> {
                let paf_file = &paf_files[file_index];

                // Increment the counter and get the new value atomically
                let current_count = files_processed.fetch_add(1, Ordering::SeqCst) + 1;
                // Print progress with sequential counter
                debug!(
                    "Processing PAF file ({current_count}/{num_paf_files}): {paf_file}"
                );

                let file = File::open(paf_file)?;
                let reader: Box<dyn io::Read> =
                    if [".gz", ".bgz"].iter().any(|e| paf_file.ends_with(e)) {
                        Box::new(bgzf::io::MultithreadedReader::with_worker_count(
                            threads, file,
                        ))
                    } else {
                        Box::new(file)
                    };
                let reader = BufReader::new(reader);

                // Lock, get IDs, build records
                let mut seq_index_guard = tmp_seq_index.lock().unwrap();
                let records = impg::paf::parse_paf(reader, &mut seq_index_guard).map_err(|e| {
                    io::Error::new(
                        io::ErrorKind::InvalidData,
                        format!("Failed to parse PAF records from {paf_file}: {e:?}"),
                    )
                })?;

                Ok((records, paf_file.clone()))
            },
        )
        .collect::<Result<Vec<_>, _>>()?; // Propagate any errors

    // Take back ownership of the SequenceIndex
    let tmp_seq_index = Arc::try_unwrap(tmp_seq_index)
        .unwrap_or_else(|_| panic!("Failed to unwrap SequenceIndex"))
        .into_inner()
        .unwrap_or_else(|_| panic!("Failed to get inner SequenceIndex"));

    // Sort sequence names to ensure deterministic order
    let mut sequence_names = tmp_seq_index
        .name_to_id
        .keys()
        .cloned()
        .collect::<Vec<String>>();
    sequence_names.par_sort_unstable(); // Order of identical sequence names is irrelevant

    // Create a deterministic SequenceIndex
    let mut seq_index = SequenceIndex::new();
    for (name, id) in &tmp_seq_index.name_to_id {
        let length = tmp_seq_index.get_len_from_id(*id).unwrap();
        seq_index.get_or_insert_id(name, Some(length));
    }

    // Update query and target IDs with the new SequenceIndex
    records_by_file.par_iter_mut().for_each(|(records, _)| {
        for record in records.iter_mut() {
            let query_name = tmp_seq_index.get_name(record.query_id).unwrap();
            record.query_id = seq_index.get_id(query_name).unwrap();

            let target_name = tmp_seq_index.get_name(record.target_id).unwrap();
            record.target_id = seq_index.get_id(target_name).unwrap();
        }
    });

    let impg = Impg::from_multi_paf_records(&records_by_file, seq_index).map_err(|e| {
        io::Error::new(
            io::ErrorKind::InvalidData,
            format!("Failed to create index: {e:?}"),
        )
    })?;

    // Serialize the index with embedded forest map
    let index_file_path = index_file.clone();
    let file = File::create(&index_file_path)?;
    let mut writer = BufWriter::new(file);
    impg.serialize_with_forest_map(&mut writer)?;

    Ok(impg)
}

fn get_combined_index_filename(paf_files: &[String], custom_index: Option<&str>) -> String {
    if let Some(index) = custom_index {
        return index.to_string();
    }

    if paf_files.len() == 1 {
        format!("{}.impg", paf_files[0])
    } else {
        // For multiple files, create a hash of the sorted filenames

        let mut file_refs: Vec<&str> = paf_files.iter().map(|s| s.as_str()).collect();
        file_refs.sort();

        let mut hasher = DefaultHasher::new();
        for file in &file_refs {
            file.hash(&mut hasher);
        }

        format!("combined_{:016x}.impg", hasher.finish())
    }
}

fn perform_query(
    impg: &Impg,
    target_name: &str,
    target_range: (i32, i32),
    store_cigar: bool,
    min_identity: Option<f64>,
    transitive: bool,
    transitive_dfs: bool,
    max_depth: u16,
    min_transitive_len: i32,
    min_distance_between_ranges: i32,
    sequence_index: Option<&UnifiedSequenceIndex>,
    penalties: Option<(u8, u8, u8, u8, u8, u8)>,
) -> io::Result<Vec<AdjustedInterval>> {
    let (target_start, target_end) = target_range;
    let target_id = impg.seq_index.get_id(target_name).ok_or_else(|| {
        io::Error::new(
            io::ErrorKind::InvalidInput,
            format!("Target sequence '{target_name}' not found in index"),
        )
    })?;
    let target_length = impg.seq_index.get_len_from_id(target_id).ok_or_else(|| {
        io::Error::new(
            io::ErrorKind::InvalidData,
            format!(
                "Target sequence '{target_name}' length not found in index"
            ),
        )
    })?;
    if target_end > target_length as i32 {
        return Err(io::Error::new(
            io::ErrorKind::InvalidInput,
            format!(
                "Target range end ({target_end}) exceeds the target sequence length ({target_length})"
            ),
        ));
    }

    let results = if transitive {
        impg.query_transitive_bfs(
            target_id,
            target_start,
            target_end,
            None,
            max_depth,
            min_transitive_len,
            min_distance_between_ranges,
            store_cigar,
            min_identity,
            sequence_index,
            penalties,
        )
    } else if transitive_dfs {
        impg.query_transitive_dfs(
            target_id,
            target_start,
            target_end,
            None,
            max_depth,
            min_transitive_len,
            min_distance_between_ranges,
            store_cigar,
            min_identity,
            sequence_index,
            penalties,
        )
    } else {
        impg.query(
            target_id,
            target_start,
            target_end,
            store_cigar,
            min_identity,
            sequence_index,
            penalties,
        )
    };

    info!("Collected {} results", results.len());

    Ok(results)
}

fn output_results_bed(
    impg: &Impg,
    results: &mut Vec<AdjustedInterval>,
    name: Option<String>,
    merge_distance: i32,
) {
    merge_query_adjusted_intervals(results, merge_distance, false);

    for (query_interval, _, _) in results {
        let query_name = impg.seq_index.get_name(query_interval.metadata).unwrap();
        let (first, last, strand) = if query_interval.first <= query_interval.last {
            (query_interval.first, query_interval.last, '+')
        } else {
            (query_interval.last, query_interval.first, '-')
        };
        println!(
            "{}\t{}\t{}\t{}\t.\t{}",
            query_name,
            first,
            last,
            name.as_deref().unwrap_or("."),
            strand
        );
    }
}

fn output_results_bedpe(
    impg: &Impg,
    results: &mut Vec<AdjustedInterval>,
    name: Option<String>,
    merge_distance: i32,
) {
    merge_adjusted_intervals(results, merge_distance);

    for (overlap_query, _, overlap_target) in results {
        let query_name = impg.seq_index.get_name(overlap_query.metadata).unwrap();
        let target_name = impg.seq_index.get_name(overlap_target.metadata).unwrap();
        let (first, last, strand) = if overlap_query.first <= overlap_query.last {
            (overlap_query.first, overlap_query.last, '+')
        } else {
            (overlap_query.last, overlap_query.first, '-')
        };
        println!(
            "{}\t{}\t{}\t{}\t{}\t{}\t{}\t0\t{}\t+",
            query_name,
            first,
            last,
            target_name,
            overlap_target.first,
            overlap_target.last,
            name.as_deref().unwrap_or("."),
            strand
        );
    }
}

fn output_results_paf(
    impg: &Impg,
    results: &mut Vec<AdjustedInterval>,
    name: Option<String>,
    merge_distance: i32,
) {
    merge_adjusted_intervals(results, merge_distance);

    for (overlap_query, cigar, overlap_target) in results {
        let query_name = impg.seq_index.get_name(overlap_query.metadata).unwrap();
        let target_name = impg.seq_index.get_name(overlap_target.metadata).unwrap();
        let (first, last, strand) = if overlap_query.first <= overlap_query.last {
            (overlap_query.first, overlap_query.last, '+')
        } else {
            (overlap_query.last, overlap_query.first, '-')
        };

        let query_length = impg
            .seq_index
            .get_len_from_id(overlap_query.metadata)
            .unwrap();
        let target_length = impg
            .seq_index
            .get_len_from_id(overlap_target.metadata)
            .unwrap();

        let (matches, mismatches, insertions, inserted_bp, deletions, deleted_bp, block_len) =
            cigar.iter().fold(
                (0, 0, 0, 0, 0, 0, 0),
                |(m, mm, i, i_bp, d, d_bp, bl), op| {
                    let len = op.len();
                    match op.op() {
                        'M' => (m + len, mm, i, i_bp, d, d_bp, bl + len), // We overestimate num. of matches by assuming 'M' represents matches for simplicity
                        '=' => (m + len, mm, i, i_bp, d, d_bp, bl + len),
                        'X' => (m, mm + len, i, i_bp, d, d_bp, bl + len),
                        'I' => (m, mm, i + 1, i_bp + len, d, d_bp, bl + len),
                        'D' => (m, mm, i, i_bp, d + 1, d_bp + len, bl + len),
                        _ => (m, mm, i, i_bp, d, d_bp, bl),
                    }
                },
            );
        let gap_compressed_identity =
            (matches as f64) / (matches + mismatches + insertions + deletions) as f64;

        let edit_distance = mismatches + inserted_bp + deleted_bp;
        let block_identity = (matches as f64) / (matches + edit_distance) as f64;

        // Format bi and gi fields without trailing zeros
        let gi_str = format!("{gap_compressed_identity:.6}")
            .trim_end_matches('0')
            .trim_end_matches('.')
            .to_string();
        let bi_str = format!("{block_identity:.6}")
            .trim_end_matches('0')
            .trim_end_matches('.')
            .to_string();

        let cigar_str: String = cigar
            .iter()
            .map(|op| format!("{}{}", op.len(), op.op()))
            .collect();

        match name {
            Some(ref name) => println!("{}\t{}\t{}\t{}\t{}\t{}\t{}\t{}\t{}\t{}\t{}\t{}\tgi:f:{}\tbi:f:{}\tcg:Z:{}\tan:Z:{}",
                                query_name, query_length, first, last, strand,
                                target_name, target_length, overlap_target.first, overlap_target.last,
                                matches, block_len, 255, gi_str, bi_str, cigar_str, name),
            None => println!("{}\t{}\t{}\t{}\t{}\t{}\t{}\t{}\t{}\t{}\t{}\t{}\tgi:f:{}\tbi:f:{}\tcg:Z:{}",
                                query_name, query_length, first, last, strand,
                                target_name, target_length, overlap_target.first, overlap_target.last,
                                matches, block_len, 255, gi_str, bi_str, cigar_str),
        }
    }
}

fn output_results_gfa(
    impg: &Impg,
    results: &mut Vec<AdjustedInterval>,
    sequence_index: &UnifiedSequenceIndex,
    _name: Option<String>,
    merge_distance: i32,
    scoring_params: (u8, u8, u8, u8, u8, u8),
) -> io::Result<()> {
    // Merge intervals if needed
    merge_query_adjusted_intervals(results, merge_distance, true);

    // Extract query intervals by consuming results - no cloning
    let query_intervals: Vec<Interval<u32>> = results
        .drain(..)
        .map(|(query_interval, _, _)| query_interval)
        .collect();
    let gfa_output = impg::graph::generate_gfa_from_intervals(
        impg,
        &query_intervals,
        sequence_index,
        scoring_params,
    );
    print!("{gfa_output}");

    Ok(())
}

fn output_results_fasta(
    impg: &Impg,
    results: &mut Vec<AdjustedInterval>,
    sequence_index: &UnifiedSequenceIndex,
    _name: Option<String>,
    merge_distance: i32,
    reverse_complement: bool,
) -> io::Result<()> {
    // Merge intervals if needed
    merge_query_adjusted_intervals(results, merge_distance, false);

    // Parallelize sequence fetching and processing
    let sequence_data: Vec<(String, String)> = results
        .par_iter()
        .map(|(query_interval, _, _)| -> io::Result<(String, String)> {
            let query_name = impg.seq_index.get_name(query_interval.metadata).unwrap();

            // Determine actual start and end based on orientation
            let (start, end, strand) = if query_interval.first <= query_interval.last {
                (query_interval.first, query_interval.last, '+')
            } else {
                (query_interval.last, query_interval.first, '-')
            };

            // Fetch the sequence
            let sequence = sequence_index.fetch_sequence(query_name, start, end)?;

            // If reverse strand and reverse complementing, reverse complement the sequence
            let sequence = if strand == '-' && reverse_complement {
                impg::graph::reverse_complement(&sequence)
            } else {
                sequence
            };

            // Create header
            let header_suffix = if strand == '-' && reverse_complement {
                "/rc"
            } else {
                ""
            };
            let header = format!(">{query_name}:{start}-{end}{header_suffix}");

            // Convert sequence to string with line breaks every 80 characters
            let sequence_str = String::from_utf8_lossy(&sequence);
            let formatted_sequence = sequence_str
                .as_bytes()
                .chunks(80)
                .map(|chunk| String::from_utf8_lossy(chunk).to_string())
                .collect::<Vec<_>>()
                .join("\n");

            Ok((header, formatted_sequence))
        })
        .collect::<Result<Vec<_>, _>>()?;

    // Output sequences sequentially to maintain order
    for (header, sequence) in sequence_data {
        println!("{header}");
        println!("{sequence}");
    }

    Ok(())
}

fn output_results_maf(
    impg: &Impg,
    results: &mut Vec<AdjustedInterval>,
    sequence_index: &UnifiedSequenceIndex,
    _name: Option<String>,
    merge_distance: i32,
    scoring_params: (u8, u8, u8, u8, u8, u8),
) -> io::Result<()> {
    // Merge intervals if needed
    merge_query_adjusted_intervals(results, merge_distance, true);

    let query_intervals: Vec<Interval<u32>> = results
        .drain(..)
        .map(|(query_interval, _, _)| query_interval)
        .collect();

    let maf_output = impg::graph::generate_maf_from_intervals(
        impg,
        &query_intervals,
        sequence_index,
        scoring_params,
    );
    print!("{maf_output}");

    Ok(())
}

// Merge adjusted intervals by ignoring the target intervals (optimized for simple genomic interval merging in BED and GFA formats)
fn merge_query_adjusted_intervals(
    results: &mut Vec<AdjustedInterval>,
    merge_distance: i32,
    merge_strands: bool,
) {
    if results.len() > 1 && (merge_distance >= 0 || merge_strands) {
        // Sort by sequence ID, strand orientation, and start position
        results.par_sort_by_key(|(query_interval, _, _)| {
            let is_forward = query_interval.first <= query_interval.last;
            let start = if is_forward {
                query_interval.first
            } else {
                query_interval.last
            };

            (
                query_interval.metadata, // First sort by sequence ID
                start,                   // Then by actual start position
                !is_forward,             // Finally by strand orientation (forward first)
            )
        });

        let mut write_idx = 0;
        for read_idx in 1..results.len() {
            let (curr_interval, _, _) = &results[write_idx];
            let (next_interval, _, _) = &results[read_idx];

            // Check if both intervals are on the same sequence and have same orientation
            let curr_is_forward = curr_interval.first <= curr_interval.last;
            let next_is_forward = next_interval.first <= next_interval.last;

            // Extract actual start/end positions based on orientation
            let (curr_start, curr_end) = if curr_is_forward {
                (curr_interval.first, curr_interval.last)
            } else {
                (curr_interval.last, curr_interval.first)
            };

            let (next_start, next_end) = if next_is_forward {
                (next_interval.first, next_interval.last)
            } else {
                (next_interval.last, next_interval.first)
            };

            // Check if they represent the same region (different strands)
            if merge_strands
                && curr_interval.metadata == next_interval.metadata
                && curr_start == next_start
                && curr_end == next_end
            {
                // Keep the forward strand version by skipping the reversed one (don't increment write_idx)
                continue;
            }

            // Only merge if same sequence, same orientation, and within merge distance (if merge_distance >= 0)
            if merge_distance < 0
                || curr_interval.metadata != next_interval.metadata
                || curr_is_forward != next_is_forward
                || next_start > curr_end + merge_distance
            {
                write_idx += 1;
                if write_idx != read_idx {
                    results.swap(write_idx, read_idx);
                }
            } else {
                // Merge while preserving orientation
                if curr_is_forward {
                    // Forward orientation
                    results[write_idx].0.first = curr_start.min(next_start);
                    results[write_idx].0.last = curr_end.max(next_end);
                } else {
                    // Reverse orientation
                    results[write_idx].0.first = curr_end.max(next_end);
                    results[write_idx].0.last = curr_start.min(next_start);
                }
            }
        }
        results.truncate(write_idx + 1);

        info!("Collected {} merged intervals", results.len());
    }
}

// Merge adjusted intervals by considering both query and target intervals and the corresponding CIGAR operations
fn merge_adjusted_intervals(results: &mut Vec<AdjustedInterval>, merge_distance: i32) {
    if results.len() > 1 && merge_distance >= 0 {
        // Sort by query ID, query position, target ID, target position
        results.par_sort_by_key(|(query_interval, _, target_interval)| {
            let query_forward = query_interval.first < query_interval.last;

            (
                query_interval.metadata, // Group by query sequence ID
                query_forward,           // Group by orientation (keep same orientations together)
                if query_forward {
                    // Use appropriate position based on orientation
                    query_interval.first // Forward: use start position
                } else {
                    query_interval.last // Reverse: use end position
                },
                target_interval.metadata, // Group by target sequence ID
                target_interval.first,    // Target always forward
            )
        });

        let num_results = results.len();

        // Drain off all entries, taking ownership
        let mut results_iter = results.drain(..);

        // Take the first as the current "in-progress" interval
        if let Some((mut current_query, mut current_cigar, mut current_target)) =
            results_iter.next()
        {
            // Create a new vector to store merged results
            let mut merged_results = Vec::with_capacity(num_results);

            // Iterate through remaining elements
            for (next_query, next_cigar, next_target) in results_iter {
                // Determine orientations
                let query_forward = current_query.first <= current_query.last;
                let next_query_forward = next_query.first <= next_query.last;

                let target_forward = current_target.first <= current_target.last;
                let next_target_forward = next_target.first <= next_target.last;
                if !target_forward || !next_target_forward {
                    panic!("Target intervals should always be in forward!");
                }

                // Check if sequences match and orientations are the same
                if current_query.metadata != next_query.metadata
                    || current_target.metadata != next_target.metadata
                    || query_forward != next_query_forward
                {
                    // Store current interval
                    merged_results.push((current_query, current_cigar, current_target));
                    // Clone the next as the new current
                    (current_query, current_cigar, current_target) =
                        (next_query, next_cigar, next_target);
                    continue;
                }

                // Check contiguity or overlap
                let (query_contiguous, target_contiguous, query_overlap, target_overlap) =
                    if query_forward {
                        let q_contig = current_query.last == next_query.first;
                        let t_contig = current_target.last == next_target.first;
                        let q_overlap = current_query.last > next_query.first;
                        let t_overlap = current_target.last > next_target.first;
                        (q_contig, t_contig, q_overlap, t_overlap)
                    } else {
                        // Reverse orientation (remember that first > last in reverse, so we swap first/last)
                        let q_contig = current_query.first == next_query.last;
                        let t_contig = current_target.first == next_target.last;
                        let q_overlap = current_query.first > next_query.last;
                        let t_overlap = current_target.first < next_target.last;
                        (q_contig, t_contig, q_overlap, t_overlap)
                    };

                // Handle perfect contiguity (existing logic)
                if query_contiguous && target_contiguous {
                    debug!(
                        "Merge contiguous! Query: current {}:{}-{}({}), next {}:{}-{}({}); Target: current {}:{}-{}({}), next {}:{}-{}({})",
                        current_query.metadata,
                        current_query.first,
                        current_query.last,
                        if query_forward { "+" } else { "-" },
                        next_query.metadata,
                        next_query.first,
                        next_query.last,
                        if next_query_forward { "+" } else { "-" },
                        current_target.metadata,
                        current_target.first,
                        current_target.last,
                        if target_forward { "+" } else { "-" },
                        next_target.metadata,
                        next_target.first,
                        next_target.last,
                        if next_target_forward { "+" } else { "-" },
                    );

                    // Merge intervals and CIGAR operations
                    if query_forward {
                        current_query.last = next_query.last;
                        current_target.last = next_target.last;
                        current_cigar.extend_from_slice(&next_cigar);
                    } else {
                        current_query.first = next_query.first;
                        current_target.first = next_target.first;

                        let mut new_cigar =
                            Vec::with_capacity(current_cigar.len() + next_cigar.len());
                        new_cigar.extend_from_slice(&next_cigar);
                        new_cigar.extend_from_slice(&current_cigar);
                        current_cigar = new_cigar;
                    }
                    merge_consecutive_cigar_ops(&mut current_cigar);
                    continue;
                }

                // Handle overlap case
                if query_overlap && target_overlap {
                    // Calculate overlap lengths
                    let (query_overlap_len, target_overlap_len) = if query_forward {
                        (
                            next_query.first - current_query.last,
                            next_target.first - current_target.last,
                        )
                    } else {
                        // Reverse orientation (remember that first > last in reverse, so we swap first/last)
                        (
                            next_query.last - current_query.first,
                            current_target.first - next_target.last,
                        )
                    };

                    // Check if overlaps are proportional (same alignment)
                    if query_overlap_len > 0 && target_overlap_len > 0 {
                        // Check if CIGAR strings are identical in the overlap region
                        let overlap_matches = check_cigar_overlap_match(
                            &current_cigar,
                            &next_cigar,
                            query_overlap_len,
                            query_forward,
                        );

                        if overlap_matches {
                            debug!(
                                "Merge overlapping! Overlap: query={}, target={}, Query: current {}:{}-{}({}), next {}:{}-{}({}); Target: current {}:{}-{}({}), next {}:{}-{}({})",
                                query_overlap_len,
                                target_overlap_len,
                                current_query.metadata,
                                current_query.first,
                                current_query.last,
                                if query_forward { "+" } else { "-" },
                                next_query.metadata,
                                next_query.first,
                                next_query.last,
                                if next_query_forward { "+" } else { "-" },
                                current_target.metadata,
                                current_target.first,
                                current_target.last,
                                if target_forward { "+" } else { "-" },
                                next_target.metadata,
                                next_target.first,
                                next_target.last,
                                if next_target_forward { "+" } else { "-" },
                            );

                            // Trim the overlap from the next interval and merge
                            let trimmed_next_cigar = trim_cigar_prefix(
                                &next_cigar,
                                query_overlap_len,
                                target_overlap_len,
                            );

                            if query_forward {
                                current_query.last = next_query.last;
                                current_target.last = next_target.last;
                                current_cigar.extend(trimmed_next_cigar);
                            } else {
                                current_query.first = next_query.first;
                                current_target.first = next_target.first;

                                let mut new_cigar = Vec::with_capacity(
                                    trimmed_next_cigar.len() + current_cigar.len(),
                                );
                                new_cigar.extend(trimmed_next_cigar);
                                new_cigar.extend_from_slice(&current_cigar);
                                current_cigar = new_cigar;
                            }
                            continue;
                        }
                    }
                }

                // Handle gaps within merge distance
                if !query_overlap && !target_overlap {
                    let (query_gap, target_gap) = if query_forward {
                        (
                            next_query.first - current_query.last,
                            next_target.first - current_target.last,
                        )
                    } else {
                        (
                            current_query.first - next_query.last,
                            current_target.first - next_target.last,
                        )
                    };

                    // Check if gaps are within merge distance and at least one gap exists
                    if query_gap >= 0
                        && target_gap >= 0
                        && (query_gap > 0 || target_gap > 0)
                        && query_gap <= merge_distance
                        && target_gap <= merge_distance
                    {
                        debug!(
                            "Merge gaps! Query gap: {}, Target gap: {}, Query: current {}:{}-{}({}), next {}:{}-{}({}); Target: current {}:{}-{}({}), next {}:{}-{}({})",
                            query_gap,
                            target_gap,
                            current_query.metadata,
                            current_query.first,
                            current_query.last,
                            if query_forward { "+" } else { "-" },
                            next_query.metadata,
                            next_query.first,
                            next_query.last,
                            if next_query_forward { "+" } else { "-" },
                            current_target.metadata,
                            current_target.first,
                            current_target.last,
                            if target_forward { "+" } else { "-" },
                            next_target.metadata,
                            next_target.first,
                            next_target.last,
                            if next_target_forward { "+" } else { "-" },
                        );

                        // Create gap-filling CIGAR operations
                        let mut gap_cigar = Vec::new();

                        if query_gap > 0 {
                            gap_cigar.push(CigarOp::new(query_gap, 'I'));
                        }
                        if target_gap > 0 {
                            gap_cigar.push(CigarOp::new(target_gap, 'D'));
                        }

                        // Merge intervals and CIGAR
                        if query_forward {
                            current_query.last = next_query.last;
                            current_target.last = next_target.last;
                            current_cigar.extend(gap_cigar);
                            current_cigar.extend_from_slice(&next_cigar);
                        } else {
                            current_query.first = next_query.first;
                            current_target.first = next_target.first;

                            let mut new_cigar = Vec::with_capacity(
                                current_cigar.len() + gap_cigar.len() + next_cigar.len(),
                            );
                            new_cigar.extend_from_slice(&next_cigar);
                            new_cigar.extend(gap_cigar);
                            new_cigar.extend_from_slice(&current_cigar);
                            current_cigar = new_cigar;
                        }
                        merge_consecutive_cigar_ops(&mut current_cigar);
                        continue;
                    }
                }

                // No merge possible - store current and move to next
                merged_results.push((current_query, current_cigar, current_target));
                (current_query, current_cigar, current_target) =
                    (next_query, next_cigar, next_target);
            }

            // Don't forget to add the last current element
            merged_results.push((current_query, current_cigar, current_target));

            // Replace original results with merged results
            *results = merged_results;

            info!("Collected {} merged intervals", results.len());
        }
    }
}

// Merge consecutive operations of the same type
fn merge_consecutive_cigar_ops(cigar: &mut Vec<CigarOp>) {
    if cigar.len() <= 1 {
        return;
    }

    let mut write_idx = 0;
    for read_idx in 1..cigar.len() {
        if cigar[write_idx].op() == cigar[read_idx].op() {
            // Same operation type - merge by adding lengths
            let combined_len = cigar[write_idx].len() + cigar[read_idx].len();
            cigar[write_idx] = CigarOp::new(combined_len, cigar[write_idx].op());
        } else {
            // Different operation types - keep separate
            write_idx += 1;
            if write_idx != read_idx {
                cigar[write_idx] = cigar[read_idx].clone();
            }
        }
    }
    cigar.truncate(write_idx + 1);
}

// Check if CIGAR strings match in the overlap region
fn check_cigar_overlap_match(
    current_cigar: &[CigarOp],
    next_cigar: &[CigarOp],
    query_overlap_len: i32,
    query_forward: bool,
) -> bool {
    // Extract the suffix of current CIGAR that corresponds to the overlap
    let current_suffix = extract_cigar_suffix(current_cigar, query_overlap_len, query_forward);

    // Extract the prefix of next CIGAR that corresponds to the overlap
    let next_prefix = extract_cigar_prefix(next_cigar, query_overlap_len, query_forward);

    // Compare if they're identical
    current_suffix == next_prefix
}

// Extract the last part of CIGAR that covers query_len bases
fn extract_cigar_suffix(cigar: &[CigarOp], query_len: i32, forward: bool) -> Vec<CigarOp> {
    let mut result = Vec::new();
    let mut remaining_query = query_len;

    // Traverse CIGAR from end to beginning
    for op in cigar.iter().rev() {
        if remaining_query <= 0 {
            break;
        }

        let query_delta = op
            .query_delta(if forward {
                Strand::Forward
            } else {
                Strand::Reverse
            })
            .abs();

        if query_delta <= remaining_query {
            // Include entire operation
            result.push(op.clone());
            remaining_query -= query_delta;
        } else if query_delta > 0 {
            // Include partial operation
            let scale = remaining_query as f32 / query_delta as f32;
            let new_len = (op.len() as f32 * scale) as i32;
            let partial_op = CigarOp::new(new_len, op.op());
            result.push(partial_op);
            remaining_query = 0;
        }
    }

    // Reverse to get correct order
    result.reverse();
    result
}

// Extract the first part of CIGAR that covers query_len bases
fn extract_cigar_prefix(cigar: &[CigarOp], query_len: i32, forward: bool) -> Vec<CigarOp> {
    let mut result = Vec::new();
    let mut remaining_query = query_len;

    for op in cigar.iter() {
        if remaining_query <= 0 {
            break;
        }

        let query_delta = op
            .query_delta(if forward {
                Strand::Forward
            } else {
                Strand::Reverse
            })
            .abs();

        if query_delta <= remaining_query {
            // Include entire operation
            result.push(op.clone());
            remaining_query -= query_delta;
        } else if query_delta > 0 {
            // Include partial operation
            let scale = remaining_query as f32 / query_delta as f32;
            let new_len = (op.len() as f32 * scale) as i32;
            let partial_op = CigarOp::new(new_len, op.op());
            result.push(partial_op);
            remaining_query = 0;
        }
    }

    result
}

// Trim the prefix of CIGAR by removing operations that cover the first query_len/target_len bases
fn trim_cigar_prefix(cigar: &[CigarOp], query_len: i32, target_len: i32) -> Vec<CigarOp> {
    let mut result = Vec::new();
    let mut query_consumed = 0;
    let mut target_consumed = 0;
    let mut start_idx = 0;

    // Find where to start after trimming
    for (idx, op) in cigar.iter().enumerate() {
        let q_delta = op.query_delta(Strand::Forward).abs();
        let t_delta = op.target_delta();

        if query_consumed + q_delta > query_len || target_consumed + t_delta > target_len {
            // This operation partially overlaps - need to trim it
            let query_remaining = query_len - query_consumed;
            let target_remaining = target_len - target_consumed;

            // Calculate how much of this operation to skip
            let skip_ratio = if q_delta > 0 && t_delta > 0 {
                (query_remaining as f32 / q_delta as f32)
                    .min(target_remaining as f32 / t_delta as f32)
            } else if q_delta > 0 {
                query_remaining as f32 / q_delta as f32
            } else if t_delta > 0 {
                target_remaining as f32 / t_delta as f32
            } else {
                0.0
            };

            let skip_len = (op.len() as f32 * skip_ratio) as i32;

            if skip_len < op.len() {
                // Create partial operation with remaining length
                let partial_op = CigarOp::new(op.len() - skip_len, op.op());
                result.push(partial_op);
            }

            // Add all remaining operations
            start_idx = idx + 1;
            break;
        }

        query_consumed += q_delta;
        target_consumed += t_delta;

        if query_consumed >= query_len && target_consumed >= target_len {
            start_idx = idx + 1;
            break;
        }
    }

    // Add all remaining operations
    result.extend_from_slice(&cigar[start_idx..]);
    result
}

fn print_stats(impg: &Impg) {
    // Basic stats
    let num_sequences = impg.seq_index.len();
    let total_sequence_length: usize = (0..num_sequences as u32)
        .into_par_iter()
        .filter_map(|id| impg.seq_index.get_len_from_id(id))
        .sum();

    // Compute overlap stats - forest map is mandatory in IMPG index
    let forest_map = &impg.forest_map;

    info!(
        "Computing statistics for {} trees...",
        forest_map.entries.len()
    );

    // Collect target IDs to process
    let target_ids: Vec<u32> = forest_map.entries.keys().copied().collect();

    // Process trees in parallel, computing stats without keeping them in memory
    let results: Vec<(u32, usize)> = target_ids
        .par_iter()
        .map(|&target_id| {
            // Get tree and count, removing it from memory for efficiency
            let count = if let Some(tree) = impg.get_or_load_tree(target_id) {
                let len = tree.len();
                impg.trees.write().unwrap().remove(&target_id);
                len
            } else {
                0
            };

            (target_id, count)
        })
        .collect();

    // Collect results
    let mut num_overlaps = 0;
    let mut overlaps_per_seq = FxHashMap::default();

    for (target_id, count) in results {
        num_overlaps += count;
        overlaps_per_seq.insert(target_id, count);
    }

    info!(
        "Processed {} trees, total overlaps: {}",
        target_ids.len(),
        num_overlaps
    );

    println!("Number of sequences: {num_sequences}");
    println!("Total sequence length: {total_sequence_length} bp");
    println!("Number of overlaps: {num_overlaps}");

    let mut entries: Vec<(u32, usize)> = overlaps_per_seq.into_iter().collect();
    if !entries.is_empty() {
        entries.par_sort_by(|a, b| b.1.cmp(&a.1));

        // Calculate mean and median overlaps
        let sum: usize = entries.par_iter().map(|(_, count)| count).sum();
        let mean = sum as f64 / entries.len() as f64;

        let median = if entries.is_empty() {
            0.0
        } else if entries.len() % 2 == 0 {
            let mid = entries.len() / 2;
            (entries[mid - 1].1 + entries[mid].1) as f64 / 2.0
        } else {
            entries[entries.len() / 2].1 as f64
        };
        println!("\nMean overlaps per sequence: {mean:.2}");
        println!("Median overlaps per sequence: {median:.2}");

        println!("\nTop sequences by number of overlaps:");
        for (idx, (seq_id, count)) in entries.iter().take(5).enumerate() {
            if let Some(name) = impg.seq_index.get_name(*seq_id) {
                println!("{}. {}: {} overlaps", idx + 1, name, count);
            }
        }
    }
}<|MERGE_RESOLUTION|>--- conflicted
+++ resolved
@@ -202,7 +202,6 @@
                 #[cfg(feature = "agc")]
                 let file_types = "FASTA/AGC";
                 #[cfg(not(feature = "agc"))]
-<<<<<<< HEAD
                 let file_types = "FASTA";
 
                 let msg = if has_tracepoints {
@@ -216,9 +215,6 @@
                         "Sequence data ({file_types}) is required for '{output_format}' output format. Use --sequence-files or --sequence-list"
                     )
                 };
-=======
-                let msg = format!("Sequence files (FASTA) are required for '{}' output format. Use --sequence-files or --sequence-list", output_format);
->>>>>>> 34eaa150
 
                 return Err(io::Error::new(io::ErrorKind::InvalidInput, msg));
             }
@@ -994,15 +990,6 @@
     // Check if this is a maf/gfa output format that uses SPOA
     let uses_spoa = matches!(output_format, "maf" | "gfa");
 
-<<<<<<< HEAD
-    if uses_spoa && region_size > SIZE_LIMIT && !force_large_region {
-        return Err(io::Error::new(
-            io::ErrorKind::InvalidInput,
-            format!(
-                "Region size ({region_size} bp) exceeds 10kbp for '{output_format}' output format, which may require large time and memory. Use --force-large-region to proceed anyway."
-            ),
-        ));
-=======
     if uses_spoa && !force_large_region {
         if region_size > SIZE_LIMIT {
             return Err(io::Error::new(
@@ -1023,7 +1010,6 @@
                 ),
             ));
         }
->>>>>>> 34eaa150
     }
 
     Ok(())

--- conflicted
+++ resolved
@@ -643,13 +643,8 @@
                 let reader = BufReader::new(reader);
 
                 // Lock, get IDs, build records
-<<<<<<< HEAD
-                let mut seq_index_guard = seq_index.lock().unwrap();
-                let records = impg::paf::parse_paf(reader, &mut seq_index_guard).map_err(|e| {
-=======
                 let mut seq_index_guard = tmp_seq_index.lock().unwrap();
                 let records = paf::parse_paf(reader, &mut seq_index_guard).map_err(|e| {
->>>>>>> 5fb7b103
                     io::Error::new(
                         io::ErrorKind::InvalidData,
                         format!("Failed to parse PAF records from {}: {:?}", paf_file, e),

--- conflicted
+++ resolved
@@ -2357,15 +2357,8 @@
             transformed_target_name,
             transformed_target_first,
             transformed_target_last,
-<<<<<<< HEAD
-            name,
-            strand,
-            gi_str,
-            bi_str
-=======
             name.as_deref().unwrap_or("."),
             strand
->>>>>>> 4df79353
         )?;
     }
 

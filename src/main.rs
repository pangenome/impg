--- conflicted
+++ resolved
@@ -1096,13 +1096,8 @@
                         output_results_bed(
                             &impg,
                             &mut results,
-<<<<<<< HEAD
-                            &mut find_output_stream(&output_basename, "bed")?,
-                            &name,
-=======
                             &mut find_output_stream(&output_prefix, "bed")?,
                             &name_opt,
->>>>>>> 37d8b415
                             query.effective_merge_distance(),
                             query.original_sequence_coordinates,
                         )?;
@@ -1113,13 +1108,8 @@
                         output_results_bedpe(
                             &impg,
                             &mut results,
-<<<<<<< HEAD
-                            &mut find_output_stream(&output_basename, "bed")?,
-                            &name,
-=======
                             &mut find_output_stream(&output_prefix, "bed")?,
                             &name_opt,
->>>>>>> 37d8b415
                             query.effective_merge_distance(),
                             query.original_sequence_coordinates,
                         )?;
@@ -1130,13 +1120,8 @@
                         output_results_paf(
                             &impg,
                             &mut results,
-<<<<<<< HEAD
-                            &mut find_output_stream(&output_basename, "paf")?,
-                            &name,
-=======
                             &mut find_output_stream(&output_prefix, "paf")?,
                             &name_opt,
->>>>>>> 37d8b415
                             query.effective_merge_distance(),
                             query.original_sequence_coordinates,
                             sequence_index.as_ref(),
@@ -1190,13 +1175,8 @@
                         output_results_paf(
                             &impg,
                             &mut results,
-<<<<<<< HEAD
-                            &mut find_output_stream(&output_basename, "paf")?,
-                            &name,
-=======
                             &mut find_output_stream(&output_prefix, "paf")?,
                             &name_opt,
->>>>>>> 37d8b415
                             query.effective_merge_distance(),
                             query.original_sequence_coordinates,
                             sequence_index.as_ref(),

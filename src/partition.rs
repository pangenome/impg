use crate::impg::CigarOp;
use crate::impg::Impg;
use crate::impg::SortedRanges;
use crate::faidx::FastaIndex;
use coitrees::Interval;
use log::{debug, info};
use rayon::prelude::*;
use rustc_hash::FxHashMap;
use std::fs::File;
use std::io::{self, BufRead, BufReader, BufWriter, Write};
//use std::time::Instant;

pub fn partition_alignments(
    impg: &Impg,
    window_size: usize,
    starting_sequences_file: Option<&str>,
    selection_mode: &str,
    merge_distance: i32,
    min_identity: Option<f64>,
    min_missing_size: i32,
    min_boundary_distance: i32,
    max_depth: u16,
    min_transitive_len: i32,
    min_distance_between_ranges: i32,
    output_format: &str,
    fasta_index: Option<&FastaIndex>,
    scoring_params: Option<(u8, u8, u8, u8, u8, u8)>,
    debug: bool,
) -> io::Result<()> {   
    // Initialize windows from starting sequences if provided
    let mut windows = Vec::<(u32, i32, i32)>::new();
    if let Some(path) = starting_sequences_file {
        // Read sequences from starting-sequences file
        let file = File::open(path).map_err(|e| {
            io::Error::new(
                io::ErrorKind::NotFound,
                format!("Could not open starting sequences file {}: {}", path, e),
            )
        })?;

        let reader = BufReader::new(file);
        let mut starting_sequences = Vec::new();

        // Read all sequences from the file
        for line_result in reader.lines() {
            let line = line_result?;
            if let Some(seq_name) = line.split('\t').next() {
                let trimmed_name = seq_name.trim();
                if trimmed_name.is_empty() || trimmed_name.starts_with('#') {
                    continue; // Skip empty lines and comments
                }

                if let Some(seq_id) = impg.seq_index.get_id(trimmed_name) {
                    let seq_length = impg.seq_index.get_len_from_id(seq_id).unwrap() as i32;
                    starting_sequences.push((seq_id, 0, seq_length));
                } else if debug {
                    debug!(
                        "Sequence {} from starting file not found in index",
                        trimmed_name
                    );
                }
            }
        }

        info!(
            "Read {} sequences from starting file {}",
            starting_sequences.len(),
            path
        );

        // Create windows from starting sequences
        for (seq_id, start, end) in starting_sequences {
            let seq_name = impg.seq_index.get_name(seq_id).unwrap();
            debug!(
                "Creating windows for sequence {} ({}bp)",
                seq_name,
                end - start
            );

            let mut pos = start;
            while pos < end {
                let window_end = std::cmp::min(pos + window_size as i32, end);

                // If this tail-window is too small, merge it into the last one
                if window_end - pos < window_size as i32
                    && !windows.is_empty()
                    && windows.last().unwrap().0 == seq_id
                {
                    let last = windows.last_mut().unwrap();
                    last.2 = end;
                    break;
                }

                windows.push((seq_id, pos, window_end));
                pos = window_end;
            }
        }
    }

    // Initialize masked regions
    let mut masked_regions: FxHashMap<u32, SortedRanges> = (0..impg.seq_index.len() as u32)
        .into_par_iter()
        .map(|id| {
            let len = impg.seq_index.get_len_from_id(id).unwrap();
            (id, SortedRanges::new(len as i32, 0))
        })
        .collect();

    // Initialize missing regions from sequence index
    let mut missing_regions: FxHashMap<u32, SortedRanges> = (0..impg.seq_index.len() as u32)
        .into_par_iter()
        .map(|id| {
            let len = impg.seq_index.get_len_from_id(id).unwrap();
            let mut ranges = SortedRanges::new(len as i32, 0);
            ranges.insert((0, len as i32));
            (id, ranges)
        })
        .collect();

    let mut partition_num = 0;
    let mut total_partitioned_length = 0;
    let total_sequence_length: u64 = (0..impg.seq_index.len() as u32)
        .into_par_iter()
        .filter_map(|id| impg.seq_index.get_len_from_id(id))
        .sum::<usize>() as u64;

    info!("Partitioning");

    // If no windows are yet defined, select initial windows based on selection_mode
    if windows.is_empty() {
        select_and_window_sequences(
            &mut windows,
            impg,
            &missing_regions,
            selection_mode,
            window_size,
        )?;
    }

    // Collect partitions to write - just a vector of query intervals (not huge)
    let mut partitions_to_write: Vec<Vec<Interval<u32>>> = Vec::new();

    while !windows.is_empty() {
        if debug {
            debug!("Processing new set of {} windows", windows.len());
            for (seq_id, start, end) in &windows {
                let chrom = impg.seq_index.get_name(*seq_id).unwrap();
                debug!(
                    "  Window: {}:{}-{}, len: {}",
                    chrom,
                    start,
                    end,
                    end - start
                );
            }
        }

        for (seq_id, start, end) in windows.drain(..) {
            let chrom = impg.seq_index.get_name(seq_id).unwrap();

            if debug {
                debug!(
                    "  Missing {} regions in {} sequences",
                    missing_regions
                        .values()
                        .map(|ranges| ranges.len())
                        .sum::<usize>(),
                    missing_regions.len()
                );
                for (chrom, ranges) in &missing_regions {
                    let chrom = impg.seq_index.get_name(*chrom).unwrap();
                    for &(start, end) in ranges.iter() {
                        debug!(
                            "    Region: {}:{}-{}, len: {}",
                            chrom,
                            start,
                            end,
                            end - start
                        );
                    }
                }

                debug!(
                    "  Masked {} regions in {} sequences",
                    masked_regions
                        .values()
                        .map(|ranges| ranges.len())
                        .sum::<usize>(),
                    masked_regions.len()
                );
                for (chrom, ranges) in &masked_regions {
                    let chrom = impg.seq_index.get_name(*chrom).unwrap();
                    for &(start, end) in ranges.iter() {
                        debug!(
                            "    Region: {}:{}-{}, len: {}",
                            chrom,
                            start,
                            end,
                            end - start
                        );
                    }
                }
            }

            // Query overlaps for current window
            //let query_start = Instant::now();
            let mut overlaps = impg.query_transitive(
                seq_id,
                start,
                end,
                Some(&masked_regions),
                max_depth,
                min_transitive_len,
                min_distance_between_ranges,
                false, // Don't store CIGAR strings during partitioning
                min_identity,
            );
            //let query_time = query_start.elapsed();
            debug!("  Collected {} query overlaps", overlaps.len());

            // Ignore CIGAR strings and target intervals.
            //debug!("  Merging overlaps closer than {}bp", merge_distance); // bedtools sort | bedtools merge -d merge_distance
            //let merge_start = Instant::now();
            merge_overlaps(&mut overlaps, merge_distance);
            //let merge_time = merge_start.elapsed();
            debug!(
                "  Collected {} query overlaps after merging those closer than {}bp",
                overlaps.len(),
                merge_distance
            );

            //let extend_start = Instant::now();
            if min_boundary_distance > 0 {
                //debug!("  Extending short intervals");
                extend_to_close_boundaries(&mut overlaps, impg, min_boundary_distance);
                debug!(
                    "  Collected {} query overlaps after extending those close to boundaries",
                    overlaps.len()
                );
            }
            //let extend_time = extend_start.elapsed();

            //debug!("  Excluding masked regions"); // bedtools subtract -a "partition$num.tmp.bed" -b "$MASK_BED"
            //let mask_start = Instant::now();
            overlaps = mask_and_update_regions(
                &mut overlaps,
                &mut masked_regions,
                &mut missing_regions,
                min_missing_size,
            );
            //let mask_time = mask_start.elapsed();

            if !overlaps.is_empty() {
                debug!(
                    "  Collected {} query overlaps after masking",
                    overlaps.len()
                );
                //let merge2_start = Instant::now();
                merge_overlaps(&mut overlaps, 0); // Final merge to ensure no overlaps remain
                debug!(
                    "  Collected {} query overlaps after re-merging",
                    overlaps.len()
                );
                //let merge2_time = merge2_start.elapsed();

<<<<<<< HEAD
                partition_num += 1;
=======
                //let write_start = Instant::now();
                write_partition(partition_num, &overlaps, impg)?;
                //let write_time = write_start.elapsed();
>>>>>>> d5600e60

                //let calc_start = Instant::now();
                // Calculate current partition length
                let num_regions = overlaps.len();
                let current_partition_length: u64 = overlaps
                    .par_iter()
                    .map(|(interval, _, _)| (interval.last - interval.first).unsigned_abs() as u64)
                    .sum();
                total_partitioned_length += current_partition_length;

                // Calculate percentages
                let current_percentage =
                    (current_partition_length as f64 / total_sequence_length as f64) * 100.0;
                let total_percentage =
                    (total_partitioned_length as f64 / total_sequence_length as f64) * 100.0;
                // Create formatted percentage strings with conditional scientific notation
                let current_percentage_str = if current_percentage < 0.0001 {
                    format!("{:.4e}%", current_percentage)
                } else {
                    format!("{:.4}%", current_percentage)
                };
                let total_percentage_str = if total_percentage < 0.0001 {
                    format!("{:.4e}%", total_percentage)
                } else {
                    format!("{:.4}%", total_percentage)
                };
                //let calc_time = calc_start.elapsed();

                // Extract query intervals by consuming overlaps - no cloning
                let query_intervals: Vec<Interval<u32>> = overlaps
                    .drain(..)
                    .map(|(query_interval, _, _)| query_interval)
                    .collect();
                partitions_to_write.push(query_intervals);

                info!("  Computed partition {} with {} regions: {} bp this partition ({}), {} bp total ({}) - (query {}:{}-{}, len: {})", 
                    partition_num,
                    num_regions,
                    current_partition_length,   // Current partition size in bp
                    current_percentage_str,     // Current percentage of total sequence
                    total_partitioned_length,   // Total bp written so far
                    total_percentage_str,       // Total percentage of pangenome
                    chrom,
                    start,
                    end,
                    end - start,
                );

                //info!("  Partition {} timings: query={:?}, merge={:?}, merge2={:?}, extend={:?}, mask={:?}, calc={:?}, write={:?}",
                //    partition_num, query_time, merge_time, merge2_time, extend_time, mask_time, calc_time, write_time);

                partition_num += 1;
            } else {
                debug!(
                    "  No overlaps found for region {}:{}-{}, len: {}",
                    chrom,
                    start,
                    end,
                    end - start
                );
            }
        }

        //let window_start = Instant::now();
        select_and_window_sequences(
            &mut windows,
            impg,
            &missing_regions,
            selection_mode,
            window_size,
        )?;
        //let window_time = window_start.elapsed();
        //info!("  select_and_window_sequences={:?}", window_time);
    }

    // Now write all partitions
    info!("Writing {} partitions ({} format)", partitions_to_write.len(), output_format);

    match output_format {
        "bed" => {
            // Write BED files sequentially (fast enough)
            for (index, query_intervals) in partitions_to_write.iter().enumerate() {
                write_partition(
                    index,
                    query_intervals,
                    impg,
                    output_format,
                    fasta_index,
                    scoring_params,
                )?;
            }
        }
        "gfa" | "maf" => {
            // Compute and write GFA/MAF files in parallel
            partitions_to_write
                .into_par_iter()
                .enumerate()
                .try_for_each(|(index, query_intervals)| {
                    write_partition(
                        index,
                        &query_intervals,
                        impg,
                        output_format,
                        fasta_index,
                        scoring_params,
                    )
                })?;
        }
        _ => {
            return Err(io::Error::new(
                io::ErrorKind::InvalidInput,
                format!(
                    "Unsupported output format: {}. Supported formats are 'bed', 'gfa', and 'maf'.",
                    output_format
                ),
            ));
        }
    }

    // Calculate final percentage
    let final_percentage = (total_partitioned_length as f64 / total_sequence_length as f64) * 100.0;
    // Create formatted percentage string with conditional scientific notation
    let final_percentage_str = if final_percentage < 0.0001 {
        format!("{:.4e}%", final_percentage)
    } else {
        format!("{:.4}%", final_percentage)
    };

    info!(
        "Partitioned into {} regions: {} bp total written / {} bp total sequence ({})",
        partition_num, total_partitioned_length, total_sequence_length, final_percentage_str
    );

    Ok(())
}

// Helper function to select and window sequences based on selection_mode
fn select_and_window_sequences(
    windows: &mut Vec<(u32, i32, i32)>,
    impg: &Impg,
    missing_regions: &FxHashMap<u32, SortedRanges>,
    selection_mode: &str,
    window_size: usize,
) -> io::Result<()> {
    let mut ranges_to_window = Vec::new();

    match selection_mode {
        "longest" => {
            // Select longest single missing region
            let longest_region = missing_regions
                .par_iter()
                .flat_map(|(seq_id, ranges)| {
                    // For each sequence, convert its ranges to (seq_id, start, end, length) tuples
                    ranges
                        .iter()
                        .map(|&(start, end)| {
                            let length = end - start;
                            (*seq_id, start, end, length)
                        })
                        .collect::<Vec<_>>()
                })
                .max_by(|&(id1, _, _, len1), &(id2, _, _, len2)| {
                    // First compare by length
                    len1.cmp(&len2)
                        // If lengths are equal, compare by sequence ID for deterministic results
                        .then_with(|| id1.cmp(&id2))
                })
                .map(|(seq_id, start, end, _)| (seq_id, start, end));

            if let Some((seq_id, start, end)) = longest_region {
                let seq_name = impg.seq_index.get_name(seq_id).unwrap();

                debug!(
                    "Selected longest missing region {}:{}-{} ({}bp)",
                    seq_name,
                    start,
                    end,
                    end - start
                );

                ranges_to_window.push((seq_id, start, end));
            }
        }
        "total" => {
            // Select sequence with highest total missing
            let seq_with_most_missing = missing_regions
                .par_iter()
                .map(|(seq_id, ranges)| {
                    // i64 to avoid overflow for large ranges
                    let total_missing: i64 = ranges
                        .iter()
                        .map(|&(start, end)| (end - start) as i64)
                        .sum();
                    (*seq_id, total_missing)
                })
                .max_by(|&(id1, missing1), &(id2, missing2)| {
                    // First compare by total missing
                    missing1
                        .cmp(&missing2)
                        // If total missing is equal, compare by sequence ID for deterministic results
                        .then_with(|| id1.cmp(&id2))
                });

            if let Some((seq_id, max_total_missing)) = seq_with_most_missing {
                let seq_length = impg.seq_index.get_len_from_id(seq_id).unwrap() as i32;
                let seq_name = impg.seq_index.get_name(seq_id).unwrap();

                debug!(
                    "Selected sequence {} with most missing sequence ({}bp)",
                    seq_name, max_total_missing
                );

                ranges_to_window.push((seq_id, 0, seq_length));
            }
        }
        mode if mode == "sample"
            || mode == "haplotype"
            || mode.starts_with("sample,")
            || mode.starts_with("haplotype,") =>
        {
            // Parse <field_type>[,<separator>]
            let mut parts = mode.splitn(2, ',');
            let field_type = parts.next().unwrap_or("sample");
            let separator = parts.next().unwrap_or("#");
            let field_count = match field_type {
                "sample" => 1,
                "haplotype" => 2,
                _ => 1, // Default to sample if unrecognized
            };

            // Group only sequences that still have missing regions.
            let prefix_to_seqs: FxHashMap<String, Vec<u32>> = missing_regions
                .keys()
                .par_bridge()
                .fold(
                    || FxHashMap::with_capacity_and_hasher(0, Default::default()),
                    |mut map: FxHashMap<String, Vec<u32>>, seq_id: &u32| {
                        let seq_id = *seq_id; // Dereference to get u32
                        if let Some(name) = impg.seq_index.get_name(seq_id) {
                            let mut split = name.split(separator);
                            let prefix = match field_count {
                                1 => split.next().unwrap_or(name).to_string(),
                                2 => {
                                    let p1 = split.next().unwrap_or(name);
                                    let p2 = split.next().unwrap_or("");
                                    format!("{p1}{separator}{p2}")
                                }
                                _ => name.to_string(),
                            };
                            map.entry(prefix).or_default().push(seq_id);
                        }
                        map
                    },
                )
                .reduce(
                    || FxHashMap::with_capacity_and_hasher(0, Default::default()),
                    |mut map1, map2| {
                        for (key, vec2) in map2 {
                            map1.entry(key).or_default().extend(vec2);
                        }
                        map1
                    },
                );

            // Find the prefix with the most missing bases in total.
            if !prefix_to_seqs.is_empty() {
                let prefix_with_missing: Vec<(String, i64)> = prefix_to_seqs
                    .par_iter()
                    .map(|(prefix, ids)| {
                        let missing: i64 = ids
                            .par_iter()
                            .filter_map(|id| missing_regions.get(id))
                            .map(|ranges| ranges.iter().map(|&(s, e)| (e - s) as i64).sum::<i64>())
                            .sum();
                        (prefix.clone(), missing)
                    })
                    .collect();

                // Find the prefix with maximum missing (sequential)
                if let Some((best_prefix, best_missing)) = prefix_with_missing
                    .par_iter()
                    .max_by(|&(prefix1, missing1), &(prefix2, missing2)| {
                        // First compare by missing amount
                        missing1
                            .cmp(missing2)
                            // If missing amounts are equal, compare by prefix name for deterministic results
                            .then_with(|| prefix1.cmp(prefix2))
                    })
                    .map(|(p, m)| (p.clone(), *m))
                {
                    if let Some(best_seqs) = prefix_to_seqs.get(&best_prefix) {
                        if !best_seqs.is_empty() {
                            debug!(
                                "Selected {} sequences from group {} ({} bp missing)",
                                best_seqs.len(),
                                best_prefix,
                                best_missing
                            );

                            // Parallelize fetching lengths
                            let mut seqs_with_len: Vec<(u32, usize)> = best_seqs
                                .par_iter()
                                .filter_map(|&id| {
                                    impg.seq_index.get_len_from_id(id).map(|l| (id, l))
                                })
                                .collect();

                            // Sort by length descending (this remains sequential)
                            seqs_with_len.sort_unstable_by(|a, b| b.1.cmp(&a.1));

                            ranges_to_window.extend(
                                seqs_with_len
                                    .into_iter()
                                    .map(|(id, len)| (id, 0, len as i32)),
                            );
                        }
                    }
                }
            }
        }
        _ => {
            // Invalid selection mode
            return Err(io::Error::new(
                io::ErrorKind::InvalidInput,
                "Invalid selection mode. Must be 'longest', 'total', 'sample[,sep]', or 'haplotype[,sep]'."
            ));
        }
    }

    // If no more missing regions, we're done
    if ranges_to_window.is_empty() {
        return Ok(());
    }

    // Create windows from ranges
    let new_windows: Vec<(u32, i32, i32)> = ranges_to_window
        .par_iter()
        .flat_map(|(seq_id, start, end)| {
            let mut range_windows: Vec<(u32, i32, i32)> = Vec::new();
            let mut pos = *start;
            while pos < *end {
                let window_end = std::cmp::min(pos + window_size as i32, *end);

                // If this tail-window is too small, merge it into the last one
                if window_end - pos < window_size as i32 && !range_windows.is_empty() {
                    let last = range_windows.last_mut().unwrap();
                    last.2 = *end;
                } else {
                    range_windows.push((*seq_id, pos, window_end));
                }

                pos = window_end;
            }
            range_windows
        })
        .collect();

    windows.extend(new_windows);

    Ok(())
}

fn merge_overlaps(
    overlaps: &mut Vec<(Interval<u32>, Vec<CigarOp>, Interval<u32>)>,
    merge_distance: i32,
) {
    if overlaps.len() > 1 && merge_distance >= 0 {
        // Sort by sequence ID and start position
        overlaps.par_sort_by_key(|(query_interval, _, _)| {
            (
                query_interval.metadata,
                std::cmp::min(query_interval.first, query_interval.last),
            )
        });

        let mut write_idx = 0;
        for read_idx in 1..overlaps.len() {
            let (curr_interval, _, _) = &overlaps[write_idx];
            let (next_interval, _, _) = &overlaps[read_idx];

            let curr_min = std::cmp::min(curr_interval.first, curr_interval.last);
            let curr_max = std::cmp::max(curr_interval.first, curr_interval.last);
            let next_min = std::cmp::min(next_interval.first, next_interval.last);
            let next_max = std::cmp::max(next_interval.first, next_interval.last);

            if curr_interval.metadata != next_interval.metadata
                || next_min > curr_max + merge_distance
            {
                write_idx += 1;
                if write_idx != read_idx {
                    overlaps.swap(write_idx, read_idx);
                }
            } else {
                overlaps[write_idx].0.first = curr_min.min(next_min);
                overlaps[write_idx].0.last = curr_max.max(next_max);
            }
        }
        overlaps.truncate(write_idx + 1);
    }
}

fn mask_and_update_regions(
    overlaps: &mut Vec<(Interval<u32>, Vec<CigarOp>, Interval<u32>)>,
    masked_regions: &mut FxHashMap<u32, SortedRanges>,
    missing_regions: &mut FxHashMap<u32, SortedRanges>,
    min_fragment_size: i32,
) -> Vec<(Interval<u32>, Vec<CigarOp>, Interval<u32>)> {
    let mut result = Vec::new();

    // Group overlaps by sequence ID for batch processing
    let mut overlaps_by_seq_id: FxHashMap<u32, Vec<(Interval<u32>, Vec<CigarOp>, Interval<u32>)>> =
        FxHashMap::default();
    for (interval, cigar, target) in overlaps.drain(..) {
        overlaps_by_seq_id
            .entry(interval.metadata)
            .or_default()
            .push((interval, cigar, target));
    }

    // Process each sequence's overlaps as a batch
    for (seq_id, seq_overlaps) in overlaps_by_seq_id {
        // Step 1: Collect all potential extensions in one pass
        let mut extensions = Vec::new();

        if let Some(missing) = missing_regions.get(&seq_id) {
            for (query_interval, _, _) in &seq_overlaps {
                let (mask_start, mask_end) = if query_interval.first <= query_interval.last {
                    (query_interval.first, query_interval.last)
                } else {
                    (query_interval.last, query_interval.first)
                };

                // Use binary search to find relevant missing regions
                let pos = match missing
                    .ranges
                    .binary_search_by_key(&mask_start, |&(s, _)| s)
                {
                    Ok(pos) => pos,
                    Err(pos) => {
                        if pos > 0 {
                            // Check if previous range might overlap
                            let (_prev_start, prev_end) = missing.ranges[pos - 1];
                            if prev_end > mask_start {
                                pos - 1
                            } else {
                                pos
                            }
                        } else {
                            pos
                        }
                    }
                };

                // Check only relevant missing regions
                for i in pos..missing.ranges.len() {
                    let (miss_start, miss_end) = missing.ranges[i];

                    // Stop if we've gone past potential overlaps
                    if miss_start > mask_end {
                        break;
                    }

                    // Check for small fragment at start
                    if mask_start > miss_start
                        && mask_start < miss_end
                        && mask_start - miss_start < min_fragment_size
                        && mask_start - miss_start > 0
                    {
                        extensions.push((miss_start, mask_start));
                    }

                    // Check for small fragment at end
                    if mask_end > miss_start
                        && mask_end < miss_end
                        && miss_end - mask_end < min_fragment_size
                        && miss_end - mask_end > 0
                    {
                        extensions.push((mask_end, miss_end));
                    }
                }
            }
        }

        // Step 2: Sort and merge extensions
        if !extensions.is_empty() {
            extensions.sort_by_key(|&(start, _)| start);

            let mut merged_extensions = Vec::with_capacity(extensions.len());
            let mut current = extensions[0];

            for &(start, end) in &extensions[1..] {
                if start <= current.1 {
                    // Merge overlapping extensions
                    current.1 = current.1.max(end);
                } else {
                    merged_extensions.push(current);
                    current = (start, end);
                }
            }
            merged_extensions.push(current);
            extensions = merged_extensions;
        }

        // Step 3: Process each overlap with precomputed extensions
        let mut new_masked_ranges = Vec::new();

        for (query_interval, cigar, target_interval) in seq_overlaps {
            let (mut start, mut end) = if query_interval.first <= query_interval.last {
                (query_interval.first, query_interval.last)
            } else {
                (query_interval.last, query_interval.first)
            };

            // Apply relevant extensions
            for &(ext_start, ext_end) in &extensions {
                // Check if extension applies to this interval's boundaries
                if (ext_end >= start && ext_start <= start) || (ext_start <= end && ext_end >= end)
                {
                    if ext_start < start {
                        start = ext_start;
                    }
                    if ext_end > end {
                        end = ext_end;
                    }
                }
            }

            // Add to masked ranges for this sequence
            new_masked_ranges.push((start, end));

            // Adjust query interval based on extensions
            let adjusted_query = if query_interval.first <= query_interval.last {
                Interval {
                    first: start,
                    last: end,
                    metadata: query_interval.metadata,
                }
            } else {
                Interval {
                    first: end,
                    last: start,
                    metadata: query_interval.metadata,
                }
            };

            // Proportionally adjust target interval
            let original_span = if query_interval.first <= query_interval.last {
                query_interval.last - query_interval.first
            } else {
                query_interval.first - query_interval.last
            } as f64;

            let new_span = if adjusted_query.first <= adjusted_query.last {
                adjusted_query.last - adjusted_query.first
            } else {
                adjusted_query.first - adjusted_query.last
            } as f64;

            let scale = new_span / original_span;
            let target_span = (target_interval.last - target_interval.first) as f64;

            let adjusted_target = Interval {
                first: target_interval.first,
                last: target_interval.first + (target_span * scale) as i32,
                metadata: target_interval.metadata,
            };

            // Find unmasked segments efficiently using binary search
            if let Some(masks) = masked_regions.get(&seq_id) {
                let mut curr_pos = start;
                let mut unmasked_segments = Vec::new();

                // Binary search for starting position in masks
                let mut idx = match masks.ranges.binary_search_by_key(&curr_pos, |&(s, _)| s) {
                    Ok(pos) => pos,
                    Err(pos) => {
                        if pos > 0 {
                            // Check if previous range might overlap
                            let (_, prev_end) = masks.ranges[pos - 1];
                            if prev_end > curr_pos {
                                pos - 1
                            } else {
                                pos
                            }
                        } else {
                            pos
                        }
                    }
                };

                // Process only relevant masks
                while idx < masks.ranges.len() {
                    let (mask_start, mask_end) = masks.ranges[idx];

                    if mask_start > end {
                        break;
                    } // No more relevant masks
                    if mask_end <= curr_pos {
                        idx += 1;
                        continue;
                    }

                    if curr_pos < mask_start {
                        unmasked_segments.push((curr_pos, mask_start));
                    }

                    curr_pos = curr_pos.max(mask_end);
                    idx += 1;

                    if curr_pos >= end {
                        break;
                    }
                }

                // Check for final unmasked segment
                if curr_pos < end {
                    unmasked_segments.push((curr_pos, end));
                }

                // Create adjusted intervals for each unmasked segment
                for (seg_start, seg_end) in unmasked_segments {
                    // Calculate proportional target interval
                    let segment_ratio = (seg_end - seg_start) as f64 / (end - start) as f64;
                    let segment_target_span = target_span * segment_ratio;
                    let segment_offset =
                        (seg_start - start) as f64 / (end - start) as f64 * target_span;

                    let new_target = Interval {
                        first: target_interval.first + segment_offset as i32,
                        last: target_interval.first + (segment_offset + segment_target_span) as i32,
                        metadata: target_interval.metadata,
                    };

                    let new_query = if query_interval.first <= query_interval.last {
                        Interval {
                            first: seg_start,
                            last: seg_end,
                            metadata: query_interval.metadata,
                        }
                    } else {
                        Interval {
                            first: seg_end,
                            last: seg_start,
                            metadata: query_interval.metadata,
                        }
                    };

                    result.push((new_query, Vec::new(), new_target));
                }
            } else {
                // No existing masks - keep the entire interval
                result.push((adjusted_query, cigar, adjusted_target));
            }
        }

        // Step 4: Update masked regions for this sequence
        let masked = masked_regions.entry(seq_id).or_default();
        for (start, end) in new_masked_ranges {
            masked.insert((start, end));
        }

        // Step 5: Efficiently update missing regions for this sequence
        if let Some(missing) = missing_regions.get_mut(&seq_id) {
            if let Some(masked) = masked_regions.get(&seq_id) {
                // Clone missing ranges to avoid borrow issues
                let original_missing = missing.ranges.clone();

                // Clear current missing ranges and rebuild
                missing.ranges.clear();

                for (miss_start, miss_end) in original_missing {
                    let mut current = miss_start;

                    // Find masks that could affect this missing range with binary search
                    let mut idx = match masked.ranges.binary_search_by_key(&miss_start, |&(s, _)| s)
                    {
                        Ok(pos) => pos,
                        Err(pos) => {
                            if pos > 0 {
                                let (_, prev_end) = masked.ranges[pos - 1];
                                if prev_end > miss_start {
                                    pos - 1
                                } else {
                                    pos
                                }
                            } else {
                                pos
                            }
                        }
                    };

                    // Process all relevant masks
                    while idx < masked.ranges.len() && current < miss_end {
                        let (mask_start, mask_end) = masked.ranges[idx];

                        if mask_start > miss_end {
                            break;
                        }
                        if mask_end <= current {
                            idx += 1;
                            continue;
                        }

                        if current < mask_start {
                            // Found a gap - this part is still missing
                            missing.insert((current, mask_start));
                        }

                        current = current.max(mask_end);
                        idx += 1;
                    }

                    // Check for remaining gap at the end
                    if current < miss_end {
                        missing.insert((current, miss_end));
                    }
                }

                // Remove sequence if no more missing regions
                if missing.is_empty() {
                    missing_regions.remove(&seq_id);
                }
            }
        }
    }

    result
}

// Function to extend intervals that are close to sequence boundaries
fn extend_to_close_boundaries(
    overlaps: &mut [(Interval<u32>, Vec<CigarOp>, Interval<u32>)],
    impg: &Impg,
    min_boundary_distance: i32,
) {
    for (query_interval, _, target_interval) in overlaps.iter_mut() {
        let seq_len = impg
            .seq_index
            .get_len_from_id(query_interval.metadata)
            .unwrap() as i32;
        let is_forward = query_interval.first <= query_interval.last;

        if is_forward {
            // Extend to start if close to beginning
            if query_interval.first < min_boundary_distance {
                let shift = query_interval.first;
                query_interval.first = 0;
                target_interval.first -= shift;
            }
            // Extend to end if close to sequence end
            if seq_len - query_interval.last < min_boundary_distance {
                let shift = seq_len - query_interval.last;
                query_interval.last = seq_len;
                target_interval.last += shift;
            }
        } else {
            // Reverse strand - same logic with first/last swapped
            if query_interval.last < min_boundary_distance {
                let shift = query_interval.last;
                query_interval.last = 0;
                target_interval.first -= shift;
            }
            if seq_len - query_interval.first < min_boundary_distance {
                let shift = seq_len - query_interval.first;
                query_interval.first = seq_len;
                target_interval.last += shift;
            }
        }
    }
}

fn write_partition(
    partition_num: usize,
    query_intervals: &[Interval<u32>],
    impg: &Impg,
    output_format: &str,
    fasta_index: Option<&FastaIndex>,
    scoring_params: Option<(u8, u8, u8, u8, u8, u8)>,
) -> io::Result<()> {
    match output_format {
        "bed" => write_partition_bed(partition_num, query_intervals, impg),
        "gfa" => {
            let fasta_index = fasta_index.ok_or_else(|| {
                io::Error::new(io::ErrorKind::InvalidInput, "FASTA index required for GFA output")
            })?;
            let scoring_params = scoring_params.ok_or_else(|| {
                io::Error::new(io::ErrorKind::InvalidInput, "POA scoring parameters required for GFA output")
            })?;
            write_partition_gfa(partition_num, query_intervals, impg, fasta_index, scoring_params)
        }
        "maf" => {
            let fasta_index = fasta_index.ok_or_else(|| {
                io::Error::new(io::ErrorKind::InvalidInput, "FASTA index required for MAF output")
            })?;
            let scoring_params = scoring_params.ok_or_else(|| {
                io::Error::new(io::ErrorKind::InvalidInput, "POA scoring parameters required for MAF output")
            })?;
            write_partition_maf(partition_num, query_intervals, impg, fasta_index, scoring_params)
        }
        _ => Err(io::Error::new(
            io::ErrorKind::InvalidInput,
            format!("Unsupported output format: {}", output_format),
        )),
    }
}

fn write_partition_bed(
    partition_num: usize,
    query_intervals: &[Interval<u32>],
    impg: &Impg,
) -> io::Result<()> {
    // Only performing an actual file system write (a system call) when:
    // - The buffer is full
    // - flush() is called
    // - The BufWriter is dropped

    // Create file with buffer
    let file = File::create(format!("partition{}.bed", partition_num))?;
    let mut writer = BufWriter::new(file);

    for query_interval in query_intervals {
        let name = impg.seq_index.get_name(query_interval.metadata).unwrap();
        let (start, end) = if query_interval.first <= query_interval.last {
            (query_interval.first, query_interval.last)
        } else {
            (query_interval.last, query_interval.first)
        };

        writeln!(writer, "{}\t{}\t{}", name, start, end)?;
    }

    writer.flush()?;
    Ok(())
}
fn write_partition_gfa(
    partition_num: usize,
    query_intervals: &[Interval<u32>],
    impg: &Impg,
    fasta_index: &FastaIndex,
    scoring_params: (u8, u8, u8, u8, u8, u8),
) -> io::Result<()> {
    // Generate a GFA-formatted string from the list of intervals
    let gfa_output = crate::graph::generate_gfa_from_intervals(
        impg, &query_intervals, fasta_index, scoring_params
    );
    
    // Create output file
    let file = File::create(format!("partition{}.gfa", partition_num))?;
    let mut writer = BufWriter::new(file);

    // Write the GFA output to the file
    writeln!(writer, "{}", gfa_output)?;
    writer.flush()?;
    Ok(())
}

fn write_partition_maf(
    partition_num: usize,
    query_intervals: &[Interval<u32>],
    impg: &Impg,
    fasta_index: &FastaIndex,
    scoring_params: (u8, u8, u8, u8, u8, u8),
) -> io::Result<()> {
    // Generate a MAF-formatted string from the list of intervals
    let maf_output = crate::graph::generate_maf_from_intervals(
        impg, query_intervals, fasta_index, scoring_params
    );
    
    // Create output file
    let file = File::create(format!("partition{}.maf", partition_num))?;
    let mut writer = BufWriter::new(file);

    // Write the MAF output to the file
    write!(writer, "{}", maf_output)?;
    writer.flush()?;
    Ok(())
}<|MERGE_RESOLUTION|>--- conflicted
+++ resolved
@@ -262,14 +262,6 @@
                     overlaps.len()
                 );
                 //let merge2_time = merge2_start.elapsed();
-
-<<<<<<< HEAD
-                partition_num += 1;
-=======
-                //let write_start = Instant::now();
-                write_partition(partition_num, &overlaps, impg)?;
-                //let write_time = write_start.elapsed();
->>>>>>> d5600e60
 
                 //let calc_start = Instant::now();
                 // Calculate current partition length

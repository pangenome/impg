--- conflicted
+++ resolved
@@ -305,7 +305,6 @@
                 };
                 //let calc_time = calc_start.elapsed();
 
-<<<<<<< HEAD
                 // Extract query intervals by consuming overlaps - no cloning
                 let query_intervals: Vec<Interval<u32>> = overlaps
                     .drain(..)
@@ -313,10 +312,7 @@
                     .collect();
                 partitions_to_write.push(query_intervals);
 
-                info!("  Computed partition {} with {} regions: {} bp this partition ({}), {} bp total ({}) - (query {}:{}-{}, len: {})", 
-=======
-                info!("  Wrote partition{}.bed with {} regions: {} bp this partition ({}), {} bp total ({}) - (query {}:{}-{}, len: {})", 
->>>>>>> 5b10fb89
+                info!("  Computed partition{} with {} regions: {} bp this partition ({}), {} bp total ({}) - (query {}:{}-{}, len: {})", 
                     partition_num,
                     num_regions,
                     current_partition_length,   // Current partition size in bp

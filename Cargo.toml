--- conflicted
+++ resolved
@@ -17,12 +17,9 @@
 log = "0.4.27"
 env_logger = "0.11.8"
 natord = "1.0.9"
-<<<<<<< HEAD
-rustc-hash = "2.1.0"
+rustc-hash = "2.1.1"
+
 rust-htslib = { version = "0.46.0", default-features = false } # Don't update it, see https://github.com/rust-bio/rust-htslib/issues/434
 libc = "0.2.172"
 
-spoa_rs = { git = "https://github.com/AndreaGuarracino/spoa-rs.git" }
-=======
-rustc-hash = "2.1.1"
->>>>>>> 035718a9
+spoa_rs = { git = "https://github.com/AndreaGuarracino/spoa-rs.git" }